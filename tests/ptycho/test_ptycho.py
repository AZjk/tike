--- conflicted
+++ resolved
@@ -543,15 +543,10 @@
                 num_batch=5,
                 num_iter=16,
             ),
-<<<<<<< HEAD
             probe_options=ProbeOptions(force_orthogonality=True,),
-            object_options=ObjectOptions(),
-=======
-            probe_options=ProbeOptions(),
             object_options=ObjectOptions(
                 smoothness_constraint=0.01,
             ),
->>>>>>> 66b7d6b5
         )
 
         _save_ptycho_result(
