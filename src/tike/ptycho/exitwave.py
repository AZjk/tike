--- conflicted
+++ resolved
@@ -74,18 +74,7 @@
             step_length_weight=self.step_length_weight,
             step_length_start=self.step_length_start,
             step_length_usemodes=self.step_length_usemodes,
-<<<<<<< HEAD
             measured_pixels=self.measured_pixels,
-=======
-            unmeasured_pixels=crop_fourier_space(
-                self.unmeasured_pixels,
-                int(self.unmeasured_pixels.shape[-1] * factor),
-            ),
-            measured_pixels=crop_fourier_space(
-                self.measured_pixels,
-                int(self.measured_pixels.shape[-1] * factor),
-            ),
->>>>>>> eb6861d5
             unmeasured_pixels_scaling=self.unmeasured_pixels_scaling)
 
 
