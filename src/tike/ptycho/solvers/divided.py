--- conflicted
+++ resolved
@@ -6,11 +6,7 @@
 from tike.linalg import lstsq, projection, norm, orthogonalize_gs
 from tike.opt import batch_indicies, get_batch, put_batch, adam
 
-<<<<<<< HEAD
 from ..position import PositionOptions, update_positions_pd, _image_grad
-=======
-from ..position import update_positions_pd, _image_grad
->>>>>>> c88e22d1
 from ..probe import (orthogonalize_eig, get_varying_probe, update_eigen_probe,
                      constrain_variable_probe)
 
@@ -30,12 +26,7 @@
     probe_is_orthogonal=False,
     positivity_constraint=0,
     smoothness_constraint=0,
-<<<<<<< HEAD
     position_options=None,
-=======
-    position_momentum=False,
-    vx=None, vy=None, mx=None, my=None,
->>>>>>> c88e22d1
 ):  # yapf: disable
     """Solve the ptychography problem using Odstrcil et al's approach.
 
@@ -56,14 +47,6 @@
     Optics Express. 2018.
 
     """
-<<<<<<< HEAD
-=======
-    if recover_positions and position_momentum and vx is None:
-        vx = [cp.zeros(scan[0].shape[:2], dtype='float32')]
-        vy = [cp.zeros(scan[0].shape[:2], dtype='float32')]
-        mx = [cp.zeros(scan[0].shape[:2], dtype='float32')]
-        my = [cp.zeros(scan[0].shape[:2], dtype='float32')]
->>>>>>> c88e22d1
 
     # Unique batch for each device
     batches = [
@@ -75,23 +58,10 @@
         bdata = comm.pool.map(get_batch, data, batches, n=n)
         bscan = comm.pool.map(get_batch, scan, batches, n=n)
 
-<<<<<<< HEAD
         if position_options:
             bposition_options = position_options[0].split(batches[0][n])
         else:
             bposition_options = None
-=======
-        if vx is not None:
-            bvx = vx[0][:, batches[0][n]]
-            bvy = vy[0][:, batches[0][n]]
-            bmx = mx[0][:, batches[0][n]]
-            bmy = my[0][:, batches[0][n]]
-        else:
-            bvx = None
-            bvy = None
-            bmx = None
-            bmy = None
->>>>>>> c88e22d1
 
         if isinstance(eigen_probe, list):
             beigen_weights = comm.pool.map(
@@ -126,7 +96,6 @@
         else:
             cost = comm.reduce(cost, 'cpu')
 
-<<<<<<< HEAD
         (
             psi,
             probe,
@@ -149,34 +118,6 @@
             bposition_options,
             probe_is_orthogonal,
         )
-=======
-        (psi, probe, beigen_probe, beigen_weights, bscan, bvx, bvy, bmx,
-         bmy) = _update_nearplane(
-             op,
-             comm,
-             nearplane,
-             psi,
-             bscan,
-             probe,
-             unique_probe,
-             beigen_probe,
-             beigen_weights,
-             recover_psi,
-             recover_probe,
-             recover_positions,
-             probe_is_orthogonal,
-             bvx,
-             bvy,
-             bmx,
-             bmy,
-         )
-
-        if vx is not None:
-            vx[0][:, batches[0][n]] = bvx
-            vy[0][:, batches[0][n]] = bvy
-            mx[0][:, batches[0][n]] = bmx
-            my[0][:, batches[0][n]] = bmy
->>>>>>> c88e22d1
 
         if position_options is not None:
             position_options[0].join(bposition_options, batches[0][n])
@@ -190,8 +131,6 @@
                 n=n,
             )
 
-<<<<<<< HEAD
-=======
         comm.pool.map(
             put_batch,
             bscan,
@@ -200,7 +139,6 @@
             n=n,
         )
 
->>>>>>> c88e22d1
     if probe[0].shape[-3] > 1 and probe_is_orthogonal:
         probe[0] = orthogonalize_gs(probe[0], axis=(-2, -1))
         probe = comm.pool.bcast(probe[0])
@@ -225,16 +163,8 @@
     if isinstance(eigen_probe, list):
         result['eigen_probe'] = eigen_probe
         result['eigen_weights'] = eigen_weights
-<<<<<<< HEAD
     if position_options is not None:
         result['position_options'] = position_options
-=======
-    if vx is not None:
-        result['vx'] = vx
-        result['vy'] = vy
-        result['mx'] = mx
-        result['my'] = my
->>>>>>> c88e22d1
 
     return result
 
@@ -274,11 +204,7 @@
 
 
 def _get_nearplane_gradients(nearplane, psi, scan_, probe, unique_probe, op, m,
-<<<<<<< HEAD
                              recover_psi, recover_probe):
-=======
-                             recover_psi, recover_probe, recover_positions):
->>>>>>> c88e22d1
 
     pad, end = op.diffraction.pad, op.diffraction.end
 
@@ -417,11 +343,7 @@
 
 def _update_nearplane(op, comm, nearplane, psi, scan_, probe, unique_probe,
                       eigen_probe, eigen_weights, recover_psi, recover_probe,
-<<<<<<< HEAD
                       position_options, probe_is_orthogonal):
-=======
-                      recover_positions, probe_is_orthogonal, vx, vy, mx, my):
->>>>>>> c88e22d1
 
     for m in range(probe[0].shape[-3]):
 
@@ -446,7 +368,6 @@
             m=m,
             recover_psi=recover_psi,
             recover_probe=recover_probe,
-            recover_positions=recover_positions,
         )))
 
         if recover_psi:
@@ -578,13 +499,8 @@
                                          common_grad_probe[0])
             probe = comm.pool.bcast(probe[0])
 
-<<<<<<< HEAD
         if position_options and m == 0:
             scan_[0], position_options = _update_position(
-=======
-        if recover_positions and m == 0:
-            scan_[0], vx, vy, mx, my = _update_position(
->>>>>>> c88e22d1
                 op,
                 comm,
                 diff[0],
@@ -592,20 +508,10 @@
                 scan_[0],
                 unique_probe[0],
                 m=m,
-<<<<<<< HEAD
                 position_options=position_options,
             )
 
     return psi, probe, eigen_probe, eigen_weights, scan_, position_options
-=======
-                vx=vx,
-                vy=vy,
-                mx=mx,
-                my=my,
-            )
-
-    return psi, probe, eigen_probe, eigen_weights, scan_, vx, vy, mx, my
->>>>>>> c88e22d1
 
 
 def _update_wavefront(data, varying_probe, scan, psi, op):
@@ -657,14 +563,7 @@
                      scan,
                      unique_probe,
                      m,
-<<<<<<< HEAD
                      position_options=None):
-=======
-                     vx=None,
-                     vy=None,
-                     mx=None,
-                     my=None):
->>>>>>> c88e22d1
 
     main_probe = unique_probe[..., m:m + 1, :, :]
 
@@ -687,7 +586,6 @@
     step_y = step_y[..., 0, 0]
 
     # Momentum
-<<<<<<< HEAD
     if position_options and position_options.use_adaptive_moment:
         logger.info(
             "position correction with ADAptive Momemtum acceleration enabled.")
@@ -703,13 +601,6 @@
             position_options.my,
             vdecay=0.4,
             mdecay=0.4)
-=======
-    if vx is not None:
-        logger.info(
-            "position correction with ADAptive Momemtum acceleration enabled.")
-        step_x, vx, mx = adam(step_x, vx, mx, vdecay=0.4, mdecay=0.4)
-        step_y, vy, my = adam(step_y, vy, my, vdecay=0.4, mdecay=0.4)
->>>>>>> c88e22d1
 
     # Step limit for stability
     max_shift = patches.shape[-1] * 0.1
@@ -737,8 +628,4 @@
     scan[..., 0] -= step_y
     scan[..., 1] -= step_x
 
-<<<<<<< HEAD
-    return scan, position_options
-=======
-    return scan, vx, vy, mx, my
->>>>>>> c88e22d1
+    return scan, position_options