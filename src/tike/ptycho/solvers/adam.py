import logging
import typing

import cupy as cp
import numpy.typing as npt

import tike.communicators
import tike.operators
import tike.opt
import tike.ptycho.object
import tike.ptycho.probe

from .options import *

logger = logging.getLogger(__name__)


def adam_grad(
    op: tike.operators.Ptycho,
    comm: tike.communicators.Comm,
    data: typing.List[npt.NDArray],
    batches: typing.List[npt.NDArray[cp.intc]],
    *,
    parameters: PtychoParameters,
) -> PtychoParameters:
    """Solve the ptychography problem using ADAptive Moment gradient descent.

    Parameters
    ----------
    op : :py:class:`tike.operators.Ptycho`
        A ptychography operator.
    comm : :py:class:`tike.communicators.Comm`
        An object which manages communications between GPUs and nodes.
    data : list((FRAME, WIDE, HIGH) float32, ...)
        A list of unique CuPy arrays for each device containing
        the intensity (square of the absolute value) of the propagated
        wavefront; i.e. what the detector records. FFT-shifted so the
        diffraction peak is at the corners.
    batches : list(list((BATCH_SIZE, ) int, ...), ...)
        A list of list of indices along the FRAME axis of `data` for
        each device which define the batches of `data` to process
        simultaneously.
    parameters : :py:class:`tike.ptycho.solvers.PtychoParameters`
        An object which contains reconstruction parameters.

    Returns
    -------
    result : dict
        A dictionary containing the updated keyword-only arguments passed to
        this function.

    .. seealso:: :py:mod:`tike.ptycho`

    """
    if parameters.algorithm_options.batch_method == 'compact':
        order = range
    else:
        order = tike.opt.randomizer.permutation

    batch_cost = []
    sum_grad_object = 0
    sum_grad_probe = 0
    sum_amp_psi = 0
    sum_amp_probe = 0
    for n in order(parameters.algorithm_options.num_batch):

        bdata = comm.pool.map(tike.opt.get_batch, data, batches, n=n)
        bscan = comm.pool.map(tike.opt.get_batch, parameters.scan, batches, n=n)

        (
            cost,
            grad_psi,
            grad_probe,
            amp_psi,
            amp_probe,
        ) = (list(a) for a in zip(*comm.pool.map(
            _grad_all,
            bdata,
            parameters.psi,
            bscan,
            parameters.probe,
            op=op,
        )))

        cost = comm.Allreduce_mean(cost, axis=None).get()
        logger.info('%10s cost is %+12.5e', 'farplane', cost)
        batch_cost.append(cost)

<<<<<<< HEAD
    if probe_options and probe_options.force_orthogonality:
        probe = comm.pool.map(orthogonalize_eig, probe)
=======
        sum_grad_object += comm.Allreduce_reduce_gpu(grad_psi)[0]
        sum_amp_probe += comm.Allreduce_reduce_gpu(amp_probe)[0]
        sum_grad_probe += comm.Allreduce_reduce_gpu(grad_probe)[0]
        sum_amp_psi += comm.Allreduce_reduce_gpu(amp_psi)[0]

        if parameters.algorithm_options.batch_method != 'compact':
            (
                parameters.psi,
                parameters.probe,
            ) = _update_all(
                comm,
                parameters.psi,
                parameters.probe,
                sum_grad_object,
                sum_grad_probe,
                sum_amp_psi,
                sum_amp_probe,
                parameters.object_options,
                parameters.probe_options,
                parameters.algorithm_options,
            )
            sum_grad_object = 0
            sum_grad_probe = 0
            sum_amp_psi = 0
            sum_amp_probe = 0

    if parameters.algorithm_options.batch_method == 'compact':
        (
            parameters.psi,
            parameters.probe,
        ) = _update_all(
            comm,
            parameters.psi,
            parameters.probe,
            sum_grad_object,
            sum_grad_probe,
            sum_amp_psi,
            sum_amp_probe,
            parameters.object_options,
            parameters.probe_options,
            parameters.algorithm_options,
        )
>>>>>>> 827b4f90

    if parameters.object_options:
        parameters.psi = comm.pool.map(
            tike.ptycho.object.positivity_constraint,
            parameters.psi,
            r=parameters.object_options.positivity_constraint,
        )

        parameters.psi = comm.pool.map(
            tike.ptycho.object.smoothness_constraint,
            parameters.psi,
            a=parameters.object_options.smoothness_constraint,
        )

    parameters.algorithm_options.costs.append(batch_cost)
    return parameters


def _grad_all(
    data: npt.NDArray,
    psi: npt.NDArray,
    scan: npt.NDArray,
    probe: npt.NDArray,
    *,
    mode: typing.Union[None, typing.List[int]] = None,
    op: tike.operators.Ptycho,
) -> typing.Tuple[npt.NDArray, npt.NDArray, npt.NDArray, npt.NDArray]:
    """Compute the gradient with respect to probe(s) and object.

    Parameters
    ----------
    mode : list(int)
        Only return the gradient with resepect to these probes.

    """
    mode = list(range(probe.shape[-3])) if mode is None else mode
    intensity, farplane = op._compute_intensity(
        data,
        psi,
        scan,
        probe,
    )
    cost = op.propagation.cost(data, intensity)
    grad_psi, grad_probe, amp_psi, amp_probe = op.adj_all(
        farplane=op.propagation.grad(
            data,
            farplane[..., mode, :, :],
            intensity,
        ),
        probe=probe[..., mode, :, :],
        scan=scan,
        psi=psi,
        overwrite=True,
        rpie=True,
    )
    grad_probe = op.xp.sum(
        grad_probe,
        axis=0,
        keepdims=True,
    )
    return cost, grad_psi, grad_probe, amp_psi, amp_probe


def _update_all(
    comm: tike.communicators.Comm,
    psi: typing.List[npt.NDArray],
    probe: typing.List[npt.NDArray],
    dpsi: npt.NDArray,
    dprobe: npt.NDArray,
    amp_psi: npt.NDArray,
    amp_probe: npt.NDArray,
    object_options: ObjectOptions,
    probe_options: ProbeOptions,
    algorithm_options: AdamOptions,
) -> typing.Tuple[typing.List[npt.NDArray], typing.List[npt.NDArray]]:
    if object_options:

        deno = (1 - algorithm_options.alpha
               ) * amp_probe + algorithm_options.alpha * amp_probe.max(
                   keepdims=True,
                   axis=(-1, -2),
               )
        dpsi = dpsi / deno

        (
            dpsi,
            object_options.v,
            object_options.m,
        ) = tike.opt.adam(
            g=dpsi,
            v=object_options.v,
            m=object_options.m,
            vdecay=object_options.vdecay,
            mdecay=object_options.mdecay,
        )
        psi[0] = psi[0] - algorithm_options.step_length * dpsi / deno
        psi = comm.pool.bcast([psi[0]])

    if probe_options:

        deno = (1 - algorithm_options.alpha
               ) * amp_psi + algorithm_options.alpha * amp_psi.max(
                   keepdims=True,
                   axis=(-1, -2),
               )
        dprobe = dprobe / deno

        (
            dprobe,
            probe_options.v,
            probe_options.m,
        ) = tike.opt.adam(
            g=dprobe,
            v=probe_options.v,
            m=probe_options.m,
            vdecay=object_options.vdecay,
            mdecay=object_options.mdecay,
        )
        probe[0] = probe[0] - algorithm_options.step_length * dprobe
        probe = comm.pool.bcast([probe[0]])

    return psi, probe<|MERGE_RESOLUTION|>--- conflicted
+++ resolved
@@ -86,10 +86,6 @@
         logger.info('%10s cost is %+12.5e', 'farplane', cost)
         batch_cost.append(cost)
 
-<<<<<<< HEAD
-    if probe_options and probe_options.force_orthogonality:
-        probe = comm.pool.map(orthogonalize_eig, probe)
-=======
         sum_grad_object += comm.Allreduce_reduce_gpu(grad_psi)[0]
         sum_amp_probe += comm.Allreduce_reduce_gpu(amp_probe)[0]
         sum_grad_probe += comm.Allreduce_reduce_gpu(grad_probe)[0]
@@ -132,7 +128,6 @@
             parameters.probe_options,
             parameters.algorithm_options,
         )
->>>>>>> 827b4f90
 
     if parameters.object_options:
         parameters.psi = comm.pool.map(
