"""Provides ptychography related functions.


"""

# NOTE: The docstring below holds reference docstring that can be used to fill
# in documentation of new functions.

"""
Parameters
----------
data : (..., FRAME, WIDE, HIGH) float32
    The intensity (square of the absolute value) of the propagated wavefront;
    i.e. what the detector records.
comm : :py:class:`tike.communicators.Comm`
    An object which manages communications between both GPUs and nodes.
eigen_probe : (..., 1, EIGEN, SHARED, WIDE, HIGH) complex64
    The eigen probes for all positions.
eigen_weights : (..., POSI, EIGEN, SHARED) float32
    The relative intensity of the eigen probes at each position.
op : :py:class:`tike.operators.Ptycho`
    A ptychography operator. Provides forward and adjoint operations.
psi : (..., WIDE, HIGH) complex64
    The wavefront modulation coefficients of the object.
probe : (..., 1, 1, SHARED, WIDE, HIGH) complex64
    The shared complex illumination function amongst all positions.
scan : (..., POSI, 2) float32
    Coordinates of the minimum corner of the probe grid for each
    measurement in the coordinate system of psi. Coordinate order consistent
    with WIDE, HIGH order.

"""
from .ptycho import *
<<<<<<< HEAD
from .position import check_allowed_positions, PositionOptions
from .object import ObjectOptions
=======
from .position import check_allowed_positions
from .probe import ProbeOptions
>>>>>>> a62a275c
<|MERGE_RESOLUTION|>--- conflicted
+++ resolved
@@ -31,10 +31,6 @@
 
 """
 from .ptycho import *
-<<<<<<< HEAD
+from .object import ObjectOptions
 from .position import check_allowed_positions, PositionOptions
-from .object import ObjectOptions
-=======
-from .position import check_allowed_positions
-from .probe import ProbeOptions
->>>>>>> a62a275c
+from .probe import ProbeOptions