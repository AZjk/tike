#!/usr/bin/env python
# -*- coding: utf-8 -*-

# #########################################################################
# Copyright (c) 2018, UChicago Argonne, LLC. All rights reserved.    #
#                                                                         #
# Copyright 2018. UChicago Argonne, LLC. This software was produced       #
# under U.S. Government contract DE-AC02-06CH11357 for Argonne National   #
# Laboratory (ANL), which is operated by UChicago Argonne, LLC for the    #
# U.S. Department of Energy. The U.S. Government has rights to use,       #
# reproduce, and distribute this software.  NEITHER THE GOVERNMENT NOR    #
# UChicago Argonne, LLC MAKES ANY WARRANTY, EXPRESS OR IMPLIED, OR        #
# ASSUMES ANY LIABILITY FOR THE USE OF THIS SOFTWARE.  If software is     #
# modified to produce derivative works, such modified software should     #
# be clearly marked, so as not to confuse it with the version available   #
# from ANL.                                                               #
#                                                                         #
# Additionally, redistribution and use in source and binary forms, with   #
# or without modification, are permitted provided that the following      #
# conditions are met:                                                     #
#                                                                         #
#     * Redistributions of source code must retain the above copyright    #
#       notice, this list of conditions and the following disclaimer.     #
#                                                                         #
#     * Redistributions in binary form must reproduce the above copyright #
#       notice, this list of conditions and the following disclaimer in   #
#       the documentation and/or other materials provided with the        #
#       distribution.                                                     #
#                                                                         #
#     * Neither the name of UChicago Argonne, LLC, Argonne National       #
#       Laboratory, ANL, the U.S. Government, nor the names of its        #
#       contributors may be used to endorse or promote products derived   #
#       from this software without specific prior written permission.     #
#                                                                         #
# THIS SOFTWARE IS PROVIDED BY UChicago Argonne, LLC AND CONTRIBUTORS     #
# "AS IS" AND ANY EXPRESS OR IMPLIED WARRANTIES, INCLUDING, BUT NOT       #
# LIMITED TO, THE IMPLIED WARRANTIES OF MERCHANTABILITY AND FITNESS       #
# FOR A PARTICULAR PURPOSE ARE DISCLAIMED. IN NO EVENT SHALL UChicago     #
# Argonne, LLC OR CONTRIBUTORS BE LIABLE FOR ANY DIRECT, INDIRECT,        #
# INCIDENTAL, SPECIAL, EXEMPLARY, OR CONSEQUENTIAL DAMAGES (INCLUDING,    #
# BUT NOT LIMITED TO, PROCUREMENT OF SUBSTITUTE GOODS OR SERVICES;        #
# LOSS OF USE, DATA, OR PROFITS; OR BUSINESS INTERRUPTION) HOWEVER        #
# CAUSED AND ON ANY THEORY OF LIABILITY, WHETHER IN CONTRACT, STRICT      #
# LIABILITY, OR TORT (INCLUDING NEGLIGENCE OR OTHERWISE) ARISING IN       #
# ANY WAY OUT OF THE USE OF THIS SOFTWARE, EVEN IF ADVISED OF THE         #
# POSSIBILITY OF SUCH DAMAGE.                                             #
# #########################################################################

__author__ = "Doga Gursoy, Daniel Ching, Xiaodong Yu"
__copyright__ = "Copyright (c) 2018, UChicago Argonne, LLC."
__docformat__ = 'restructuredtext en'
__all__ = [
    "reconstruct",
    "simulate",
    "Reconstruction",
    "reconstruct_multigrid",
]

import copy
import logging
import time
import typing
import warnings

import numpy as np
import numpy.typing as npt
import cupy as cp

import tike.operators
import tike.communicators
import tike.opt
from tike.ptycho import solvers
import tike.cluster
import tike.precision

from .position import (
    PositionOptions,
    check_allowed_positions,
    affine_position_regularization,
)
from .probe import (
    constrain_center_peak,
    constrain_probe_sparsity,
    get_varying_probe,
)

logger = logging.getLogger(__name__)


def _compute_intensity(
    operator,
    psi,
    scan,
    probe,
    eigen_weights=None,
    eigen_probe=None,
    fly=1,
):
    leading = psi.shape[:-2]
    intensity = 0
    for m in range(probe.shape[-3]):
        farplane = operator.fwd(
            probe=get_varying_probe(
                probe[..., [m], :, :],
                None if eigen_probe is None else eigen_probe[..., [m], :, :],
                None if eigen_weights is None else eigen_weights[..., [m]],
            ),
            scan=scan,
            psi=psi,
        )
        intensity += np.sum(
            np.square(np.abs(farplane)).reshape(
                *leading,
                scan.shape[-2] // fly,
                fly,
                operator.detector_shape,
                operator.detector_shape,
            ),
            axis=-3,
            keepdims=False,
        )
    return intensity


def simulate(
        detector_shape,
        probe, scan,
        psi,
        fly=1,
        eigen_probe=None,
        eigen_weights=None,
        **kwargs
):  # yapf: disable
    """Return real-valued detector counts of simulated ptychography data.

    Parameters
    ----------
    detector_shape : int
        The pixel width of the detector.
    probe : (..., 1, 1, SHARED, WIDE, HIGH) complex64
        The shared complex illumination function amongst all positions.
    scan : (..., POSI, 2) float32
        Coordinates of the minimum corner of the probe grid for each
        measurement in the coordinate system of psi.
    psi : (..., WIDE, HIGH) complex64
        The complex wavefront modulation of the object.
    fly : int
        The number of scan positions which combine for one detector frame.
    eigen_probe : (..., 1, EIGEN, SHARED, WIDE, HIGH) complex64
        The eigen probes for all positions.
    eigen_weights : (..., POSI, EIGEN, SHARED) float32
        The relative intensity of the eigen probes at each position.

    Returns
    -------
    data : (..., FRAME, WIDE, HIGH) float32
        The simulated intensity on the detector.

    """
    check_allowed_positions(scan, psi, probe.shape)
    with tike.operators.Ptycho(
            probe_shape=probe.shape[-1],
            detector_shape=int(detector_shape),
            nz=psi.shape[-2],
            n=psi.shape[-1],
            **kwargs,
    ) as operator:
        scan = operator.asarray(scan, dtype=tike.precision.floating)
        psi = operator.asarray(psi, dtype=tike.precision.cfloating)
        probe = operator.asarray(probe, dtype=tike.precision.cfloating)
        if eigen_weights is not None:
            eigen_weights = operator.asarray(eigen_weights,
                                             dtype=tike.precision.floating)
        data = _compute_intensity(operator, psi, scan, probe, eigen_weights,
                                  eigen_probe, fly)
        return operator.asnumpy(data.real)


def reconstruct(
    data: npt.NDArray,
    parameters: solvers.PtychoParameters,
    model: str = 'gaussian',
    num_gpu: typing.Union[int, typing.Tuple[int, ...]] = 1,
    use_mpi: bool = False,
) -> solvers.PtychoParameters:
    """Solve the ptychography problem.

    This functional interface is the simplest to use, but deallocates GPU
    memory when it returns. Use the context manager API for the ability to get
    live results without ending the reconsturction.

    Parameters
    ----------
    data : (FRAME, WIDE, HIGH) uint16
        The intensity (square of the absolute value) of the propagated
        wavefront; i.e. what the detector records. FFT-shifted so the
        diffraction peak is at the corners.
    parameters: :py:class:`tike.ptycho.solvers.PtychoParameters`
        A class containing reconstruction parameters.
    model : "gaussian", "poisson"
        The noise model to use for the cost function.
    num_gpu : int, tuple(int)
        The number of GPUs to use or a tuple of the device numbers of the GPUs
        to use. If the number of GPUs is less than the requested number, only
        workers for the available GPUs are allocated.
    use_mpi : bool
        Whether to use MPI or not.

    Raises
    ------
        ValueError
            When shapes are incorrect for various input parameters.

    Returns
    -------
    result : :py:class:`tike.ptycho.solvers.PtychoParameters`
        A class containing reconstruction parameters.


    .. seealso:: :py:func:`tike.ptycho.ptycho.reconstruct_multigrid`, :py:func:`tike.ptycho.ptycho.Reconstruction`
    """
    with Reconstruction(
            data,
            parameters,
            model,
            num_gpu,
            use_mpi,
    ) as context:
        context.iterate(parameters.algorithm_options.num_iter)
    return context.parameters


def _clip_magnitude(x, a_max):
    """Clips a complex array's magnitude without changing the phase."""
    magnitude = np.abs(x)
    out_of_range = magnitude > a_max
    x[out_of_range] = a_max * x[out_of_range] / magnitude[out_of_range]
    return x


class Reconstruction():
    """Context manager for online ptychography reconstruction.

    .. versionadded:: 0.22.0

    Uses same parameters as the functional reconstruct API. Using a context
    manager allows for getting the current result or adding additional data
    without deallocating memory on the GPU.

    Example
    -------
    Data structure remain allocated on the GPU as long as the context is
    active. This allows quickly resuming a reconstruction.

    .. code-block:: python

        with tike.ptycho.Reconstruction(
            data,
            parameters,
            model,
            num_gpu,
            use_mpi,
        ) as context:
            # Start reconstructing
            context.iterate(num_iter)
            # Check the current solution for the object
            early_result = context.get_psi()
            # Continue reconstructing
            context.iterate()
        # All datastructures are transferred off the GPU at context close
        final_result = context.parameters

    .. seealso:: :py:func:`tike.ptycho.ptycho.reconstruct`
    """

    def __init__(
        self,
        data: npt.NDArray,
        parameters: solvers.PtychoParameters,
        model: str = 'gaussian',
        num_gpu: typing.Union[int, typing.Tuple[int, ...]] = 1,
        use_mpi: bool = False,
    ):
        if (np.any(np.asarray(data.shape) < 1) or data.ndim != 3
                or data.shape[-2] != data.shape[-1]):
            raise ValueError(
                f"data shape {data.shape} is incorrect. "
                "It should be (N, W, H), "
                "where N >= 1 is the number of square diffraction patterns.")
        if data.shape[0] != parameters.scan.shape[0]:
            raise ValueError(
                f"data shape {data.shape} and scan shape {parameters.scan.shape} "
                "are incompatible. They should have the same leading dimension."
            )
        if np.any(
                np.asarray(parameters.probe.shape[-2:]) > np.asarray(
                    data.shape[-2:])):
            raise ValueError(f"probe shape {parameters.probe.shape} "
                             f"and data shape {data.shape} are incompatible. "
                             "The probe width/height must be "
                             f"<= the data width/height .")
        logger.info("{} on {:,d} - {:,d} by {:,d} frames for at most {:,d} "
                    "epochs.".format(
                        parameters.algorithm_options.name,
                        *data.shape[-3:],
                        parameters.algorithm_options.num_iter,
                    ))

        if use_mpi:
            mpi = tike.communicators.MPIComm
            if parameters.psi is None:
                raise ValueError(
                    "When MPI is enabled, initial object guess cannot be None; "
                    "automatic psi initialization is not synchronized "
                    "across processes.")
        else:
            mpi = tike.communicators.NoMPIComm

        self.data = data
        self.parameters = copy.deepcopy(parameters)
        self.device = cp.cuda.Device(
            num_gpu[0] if isinstance(num_gpu, tuple) else None)
        self.operator = tike.operators.Ptycho(
            probe_shape=parameters.probe.shape[-1],
            detector_shape=data.shape[-1],
            nz=parameters.psi.shape[-2],
            n=parameters.psi.shape[-1],
            model=model,
        )
        self.comm = tike.communicators.Comm(num_gpu, mpi)

    def __enter__(self):
        self.device.__enter__()
        self.operator.__enter__()
        self.comm.__enter__()

        # Divide the inputs into regions
        if (not np.all(np.isfinite(self.data)) or np.any(self.data < 0)):
            warnings.warn(
                "Diffraction patterns contain invalid data. "
                "All data should be non-negative and finite.", UserWarning)
        odd_pool = self.comm.pool.num_workers % 2
        (
            self.comm.order,
            self.parameters.scan,
            self.data,
            self.parameters.eigen_weights,
        ) = tike.cluster.by_scan_grid(
            self.data,
            self._device_parameters.eigen_weights,
            scan=self._device_parameters.scan,
            pool=self.comm.pool,
            shape=(
                self.comm.pool.num_workers
                if odd_pool else self.comm.pool.num_workers // 2,
                1 if odd_pool else 2,
            ),
<<<<<<< HEAD
            dtype=(tike.precision.floating, tike.precision.floating
                   if self.data.itemsize > 2 else self.data.dtype,
                   tike.precision.floating),
            destination=('gpu', 'pinned', 'gpu'),
=======
            (tike.precision.floating, tike.precision.floating
             if self.data.itemsize > 2 else self.data.dtype,
             tike.precision.floating),
            self.parameters.scan,
            self.data,
            self.parameters.eigen_weights,
>>>>>>> 7c650438
        )

        self.parameters.psi = self.comm.pool.bcast(
            [self.parameters.psi.astype(tike.precision.cfloating)])

        self.parameters.probe = self.comm.pool.bcast(
            [self.parameters.probe.astype(tike.precision.cfloating)])

        if self.parameters.probe_options is not None:
            self.parameters.probe_options = self.parameters.probe_options.copy_to_device(
                self.comm,)

        if self.parameters.object_options is not None:
            self.parameters.object_options = self.parameters.object_options.copy_to_device(
                self.comm,)

        if self.parameters.exitwave_options is not None:
            self.parameters.exitwave_options = self.parameters.exitwave_options.copy_to_device(
                self.comm,)

        if self.parameters.eigen_probe is not None:
            self.parameters.eigen_probe = self.comm.pool.bcast(
                [self.parameters.eigen_probe.astype(tike.precision.cfloating)])

        if self.parameters.position_options is not None:
            # TODO: Consider combining put/split, get/join operations?
            self.parameters.position_options = self.comm.pool.map(
                PositionOptions.copy_to_device,
                (self.parameters.position_options.split(x)
                 for x in self.comm.order),
            )

        # Unique batch for each device
        self.batches = self.comm.pool.map(
            getattr(tike.cluster,
                    self.parameters.algorithm_options.batch_method),
            self.parameters.scan,
            num_cluster=self.parameters.algorithm_options.num_batch,
        )

        self.parameters.probe = _rescale_probe(
            self.operator,
            self.comm,
            self.data,
            self.parameters.exitwave_options,
            self.parameters.psi,
            self.parameters.scan,
            self.parameters.probe,
            num_batch=self.parameters.algorithm_options.num_batch,
        )

        return self

    def iterate(self, num_iter: int) -> None:
        """Advance the reconstruction by num_iter epochs."""
        start = time.perf_counter()
        psi_previous = self.parameters.psi[0].copy()
        for i in range(num_iter):

            logger.info(f"{self.parameters.algorithm_options.name} epoch "
                        f"{len(self.parameters.algorithm_options.times):,d}")

            if self.parameters.probe_options is not None:
                if self.parameters.probe_options.force_centered_intensity:
                    self.parameters.probe = self.comm.pool.map(
                        constrain_center_peak,
                        self.parameters.probe,
                    )
                if self.parameters.probe_options.force_sparsity < 1:
                    self.parameters.probe = self.comm.pool.map(
                        constrain_probe_sparsity,
<<<<<<< HEAD
                        self._device_parameters.probe,
                        f=self._device_parameters.probe_options.force_sparsity,
=======
                        self.parameters.probe,
                        f=self.parameters.probe_options.force_sparsity,
>>>>>>> 7c650438
                    )

                if self.parameters.probe_options.force_orthogonality:
                    (
                        self.parameters.probe,
                        power,
                    ) = (list(a) for a in zip(*self.comm.pool.map(
                        tike.ptycho.probe.orthogonalize_eig,
                        self.parameters.probe,
                    )))
<<<<<<< HEAD
                    self._device_parameters.probe_options.power.append(
                        power[0].get())
=======
                    self.parameters.probe_options.power.append(power[0].get())
>>>>>>> 7c650438

            (
                self.parameters.object_options,
                self.parameters.probe_options,
            ) = solvers.update_preconditioners(
                comm=self.comm,
                operator=self.operator,
                scan=self.parameters.scan,
                probe=self.parameters.probe,
                psi=self.parameters.psi,
                object_options=self.parameters.object_options,
                probe_options=self.parameters.probe_options,
            )

            self.parameters = getattr(
                solvers,
                self.parameters.algorithm_options.name,
            )(
                self.operator,
                self.comm,
                data=self.data,
                batches=self.batches,
                parameters=self.parameters,
            )

            if self.parameters.object_options.positivity_constraint:
                self.parameters.psi = self.comm.pool.map(
                    tike.ptycho.object.positivity_constraint,
                    self.parameters.psi,
                    r=self.parameters.object_options.positivity_constraint,
                )

            if self.parameters.object_options.smoothness_constraint:
                self.parameters.psi = self.comm.pool.map(
                    tike.ptycho.object.smoothness_constraint,
                    self.parameters.psi,
                    r=self.parameters.object_options.smoothness_constraint,
                )

            if self.parameters.object_options.clip_magnitude:
                self.parameters.psi = self.comm.pool.map(
                    _clip_magnitude,
                    self.parameters.psi,
                    a_max=1.0,
                )

<<<<<<< HEAD
            if (self._device_parameters.algorithm_options.name != 'dm'
                    and self._device_parameters.object_options.preconditioner
                    and (len(self._device_parameters.algorithm_options.costs) %
                         10 == 1)):
=======
            if self.parameters.object_options.preconditioner is not None and (
                    len(self.parameters.algorithm_options.costs) % 10 == 1):
>>>>>>> 7c650438
                (
                    self.parameters.psi,
                    self.parameters.probe,
                ) = (list(a) for a in zip(*self.comm.pool.map(
                    tike.ptycho.object.remove_object_ambiguity,
                    self.parameters.psi,
                    self.parameters.probe,
                    self.parameters.object_options.preconditioner,
                )))

            if self.parameters.eigen_probe is not None:
                (
                    self.parameters.eigen_probe,
                    self.parameters.eigen_weights,
                ) = tike.ptycho.probe.constrain_variable_probe(
                    self.comm,
                    self.parameters.eigen_probe,
                    self.parameters.eigen_weights,
                )

            if (self.parameters.position_options and self.parameters
                    .position_options[0].use_position_regularization):

                (self.parameters.position_options
                ) = affine_position_regularization(
                    self.comm,
                    updated=self.parameters.scan,
                    position_options=self.parameters.position_options,
                )

            self.parameters.algorithm_options.times.append(time.perf_counter() -
                                                           start)
            start = time.perf_counter()

            update_norm = tike.linalg.mnorm(self.parameters.psi[0] -
                                            psi_previous)
            self.parameters.object_options.update_mnorm.append(
                update_norm.get())
            logger.info(f"The object update mean-norm is {update_norm:.3e}")
            if (np.mean(self.parameters.object_options.update_mnorm[-5:])
                    < self.parameters.object_options.convergence_tolerance):
                logger.info(
                    f"The object seems converged. {update_norm:.3e} < "
                    f"{self.parameters.object_options.convergence_tolerance:.3e}"
                )
                break

    def get_result(self):
        """Return the current parameter estimates."""
        reorder = np.argsort(np.concatenate(self.comm.order))
        parameters = solvers.PtychoParameters(
            probe=self.parameters.probe[0].get(),
            psi=self.parameters.psi[0].get(),
            scan=self.comm.pool.gather_host(
                self.parameters.scan,
                axis=-2,
            )[reorder],
            algorithm_options=self.parameters.algorithm_options,
        )

        if self.parameters.eigen_probe is not None:
            parameters.eigen_probe = self.parameters.eigen_probe[0].get()

        if self.parameters.eigen_weights is not None:
            parameters.eigen_weights = self.comm.pool.gather(
                self.parameters.eigen_weights,
                axis=-3,
            )[reorder].get()

        if self.parameters.probe_options is not None:
            parameters.probe_options = self.parameters.probe_options.copy_to_host(
            )

        if self.parameters.object_options is not None:
            parameters.object_options = self.parameters.object_options.copy_to_host(
            )

        if self.parameters.exitwave_options is not None:
            parameters.exitwave_options = self.parameters.exitwave_options.copy_to_host(
            )

        if self.parameters.position_options is not None:
            host_position_options = self.parameters.position_options[0].empty()
            for x, o in zip(
                    self.comm.pool.map(
                        PositionOptions.copy_to_host,
                        self.parameters.position_options,
                    ),
                    self.comm.order,
            ):
                host_position_options = host_position_options.join(x, o)
            parameters.position_options = host_position_options

        return parameters

    def __exit__(self, type, value, traceback):
        self.parameters = self.get_result()
        self.comm.__exit__(type, value, traceback)
        self.operator.__exit__(type, value, traceback)
        self.device.__exit__(type, value, traceback)
        mempool = cp.get_default_memory_pool()
        mempool.free_all_blocks()
        pinned_mempool = cp.get_default_pinned_memory_pool()
        pinned_mempool.free_all_blocks()

    def get_convergence(
        self
    ) -> typing.Tuple[typing.List[typing.List[float]], typing.List[float]]:
        """Return the cost function values and times as a tuple."""
        return (
            self.parameters.algorithm_options.costs,
            self.parameters.algorithm_options.times,
        )

    def get_psi(self) -> np.array:
        """Return the current object estimate as a numpy array."""
        return self.parameters.psi[0].get()

    def get_probe(self) -> typing.Tuple[np.array, np.array, np.array]:
        """Return the current probe, eigen_probe, weights as numpy arrays."""
        reorder = np.argsort(np.concatenate(self.comm.order))
        if self.parameters.eigen_probe is None:
            eigen_probe = None
        else:
            eigen_probe = self.parameters.eigen_probe[0].get()
        if self.parameters.eigen_weights is None:
            eigen_weights = None
        else:
            eigen_weights = self.comm.pool.gather(
                self.parameters.eigen_weights,
                axis=-3,
            )[reorder].get()
        probe = self.parameters.probe[0].get()
        return probe, eigen_probe, eigen_weights

    def peek(self) -> typing.Tuple[np.array, np.array, np.array, np.array]:
        """Return the curent values of object and probe as numpy arrays.

        Parameters returned in a tuple of object, probe, eigen_probe,
        eigen_weights.
        """
        psi = self.get_psi()
        probe, eigen_probe, eigen_weights = self.get_probe()
        return psi, probe, eigen_probe, eigen_weights

    def append_new_data(
        self,
        new_data: npt.NDArray,
        new_scan: npt.NDArray,
    ) -> None:
        """Append new diffraction patterns and positions to existing result."""
        # Assign positions and data to correct devices.
        if (not np.all(np.isfinite(new_data)) or np.any(new_data < 0)):
            warnings.warn(
                "New diffraction patterns contain invalid data. "
                "All data should be non-negative and finite.", UserWarning)
        odd_pool = self.comm.pool.num_workers % 2
        (
            order,
            new_scan,
            new_data,
        ) = tike.cluster.by_scan_grid(
            new_data,
            scan=new_scan,
            pool=self.comm.pool,
            shape=(
                self.comm.pool.num_workers
                if odd_pool else self.comm.pool.num_workers // 2,
                1 if odd_pool else 2,
            ),
<<<<<<< HEAD
            dtype=(self._device_parameters.scan[0].dtype, self.data[0].dtype),
            destination=('gpu', 'pinned'),
=======
            (self.parameters.scan[0].dtype, self.data[0].dtype),
            new_scan,
            new_data,
>>>>>>> 7c650438
        )
        # TODO: Perform sqrt of data here if gaussian model.
        # FIXME: Append makes a copy of each array!
        self.data = self.comm.pool.map(
            cp.append,
            self.data,
            new_data,
            axis=0,
        )
        self.parameters.scan = self.comm.pool.map(
            cp.append,
            self.parameters.scan,
            new_scan,
            axis=0,
        )
        self.comm.order = self.comm.pool.map(
            _order_join,
            self.comm.order,
            order,
        )

        # Rebatch on each device
        self.batches = self.comm.pool.map(
            getattr(tike.cluster,
                    self.parameters.algorithm_options.batch_method),
            self.parameters.scan,
            num_cluster=self.parameters.algorithm_options.num_batch,
        )

        if self.parameters.eigen_weights is not None:
            self.parameters.eigen_weights = self.comm.pool.map(
                cp.pad,
                self.parameters.eigen_weights,
                pad_width=(
                    (0, len(new_scan)),  # position
                    (0, 0),  # eigen
                    (0, 0),  # shared
                ),
                mode='mean',
            )

        if self.parameters.position_options is not None:
            self.parameters.position_options = self.comm.pool.map(
                PositionOptions.append,
                self.parameters.position_options,
                new_scan,
            )


def _order_join(a, b):
    return np.append(a, b + len(a))


<<<<<<< HEAD
def _get_rescale(
    data,
    psi,
    scan,
    probe,
    streams,
    *,
    operator,
):
=======
def _get_rescale(data, measured_pixels, psi, scan, probe, num_batch, operator):
>>>>>>> 7c650438

    sums = cp.zeros((2,), dtype=cp.double)

    def make_certain_args_constant(
        ind_args,
        mod_args,
        _,
    ) -> typing.Tuple[npt.NDArray]:

        (data, scan,) = ind_args
        (sums,) = mod_args

        intensity, _ = operator._compute_intensity(
<<<<<<< HEAD
            data,
=======
            None,
>>>>>>> 7c650438
            psi,
            scan,
            probe,
        )

<<<<<<< HEAD
        sums[0] += cp.sum(data, dtype=np.double)
        sums[1] += cp.sum(intensity, dtype=np.double)

        return [sums,]

    result = tike.communicators.stream.stream_and_modify(
        f=make_certain_args_constant,
        ind_args=[data, scan,],
        mod_args=[sums,],
        streams=streams,
    )
=======
        n[0] += np.sum(data[..., b, :, :][:, measured_pixels])
        n[1] += np.sum(intensity[:, measured_pixels])
>>>>>>> 7c650438

    return result[0]


def _rescale_probe(operator, comm, data, exitwave_options, psi, scan, probe,
                   num_batch):
    """Rescale probe so model and measured intensity are similar magnitude.

    Rescales the probe so that the sum of modeled intensity at the detector is
    approximately equal to the measure intensity at the detector.
    """
    try:
        n = comm.pool.map(
            _get_rescale,
            data,
            exitwave_options.measured_pixels,
            psi,
            scan,
            probe,
            comm.streams,
            operator=operator,
        )
    except cp.cuda.memory.OutOfMemoryError:
        raise ValueError(
            "tike.ptycho.reconstruct ran out of memory! "
            "Increase num_batch to process your data in smaller chunks "
            "or use CuPy to switch to the Unified Memory Pool.")

    n = np.sqrt(comm.Allreduce_reduce_cpu(n))

    rescale = cp.asarray(n[0] / n[1])

    logger.info("Probe rescaled by %f", rescale)

    probe[0] *= rescale

    return comm.pool.bcast([probe[0]])


def reconstruct_multigrid(
    data: npt.NDArray,
    parameters: solvers.PtychoParameters,
    model: str = 'gaussian',
    num_gpu: typing.Union[int, typing.Tuple[int, ...]] = 1,
    use_mpi: bool = False,
    num_levels: int = 3,
    interp: typing.Callable = solvers.options._resize_fft,
) -> solvers.PtychoParameters:
    """Solve the ptychography problem using a multi-grid method.

    .. versionadded:: 0.23.2

    Uses the same parameters as the functional reconstruct API. This function
    applies a multi-grid approach to the problem by downsampling the real-space
    input parameters and cropping the diffraction patterns to reduce the
    computational cost of early iterations.

    Parameters
    ----------
    num_levels : int > 0
        The number of times to reduce the problem by a factor of two.


    .. seealso:: :py:func:`tike.ptycho.ptycho.reconstruct`
    """
    if (data.shape[-1] * 0.5**(num_levels - 1)) < 64:
        warnings.warn('Cropping diffraction patterns to less than 64 pixels '
                      'wide is not recommended because the full doughnut'
                      ' may be visible.')

    # Downsample PtychoParameters to smallest size
    resampled_parameters = parameters.resample(0.5**(num_levels - 1), interp)

    for level in range((num_levels - 1), -1, -1):

        # Create a new reconstruction context for each level
        with tike.ptycho.Reconstruction(
                data=data if level == 0 else solvers.crop_fourier_space(
                    data,
                    data.shape[-1] // (2**level),
                ),
                parameters=resampled_parameters,
                num_gpu=num_gpu,
                model=model,
                use_mpi=use_mpi,
        ) as context:
            context.iterate(resampled_parameters.algorithm_options.num_iter)

        if level == 0:
            return context.parameters

        # Upsample result to next grid
        resampled_parameters = context.parameters.resample(2.0, interp)

    raise RuntimeError('This should not happen.')<|MERGE_RESOLUTION|>--- conflicted
+++ resolved
@@ -347,27 +347,18 @@
             self.parameters.eigen_weights,
         ) = tike.cluster.by_scan_grid(
             self.data,
-            self._device_parameters.eigen_weights,
-            scan=self._device_parameters.scan,
+            self.parameters.eigen_weights,
+            scan=self.parameters.scan,
             pool=self.comm.pool,
             shape=(
                 self.comm.pool.num_workers
                 if odd_pool else self.comm.pool.num_workers // 2,
                 1 if odd_pool else 2,
             ),
-<<<<<<< HEAD
             dtype=(tike.precision.floating, tike.precision.floating
                    if self.data.itemsize > 2 else self.data.dtype,
                    tike.precision.floating),
             destination=('gpu', 'pinned', 'gpu'),
-=======
-            (tike.precision.floating, tike.precision.floating
-             if self.data.itemsize > 2 else self.data.dtype,
-             tike.precision.floating),
-            self.parameters.scan,
-            self.data,
-            self.parameters.eigen_weights,
->>>>>>> 7c650438
         )
 
         self.parameters.psi = self.comm.pool.bcast(
@@ -439,13 +430,8 @@
                 if self.parameters.probe_options.force_sparsity < 1:
                     self.parameters.probe = self.comm.pool.map(
                         constrain_probe_sparsity,
-<<<<<<< HEAD
-                        self._device_parameters.probe,
-                        f=self._device_parameters.probe_options.force_sparsity,
-=======
                         self.parameters.probe,
                         f=self.parameters.probe_options.force_sparsity,
->>>>>>> 7c650438
                     )
 
                 if self.parameters.probe_options.force_orthogonality:
@@ -456,12 +442,7 @@
                         tike.ptycho.probe.orthogonalize_eig,
                         self.parameters.probe,
                     )))
-<<<<<<< HEAD
-                    self._device_parameters.probe_options.power.append(
-                        power[0].get())
-=======
                     self.parameters.probe_options.power.append(power[0].get())
->>>>>>> 7c650438
 
             (
                 self.parameters.object_options,
@@ -508,15 +489,9 @@
                     a_max=1.0,
                 )
 
-<<<<<<< HEAD
-            if (self._device_parameters.algorithm_options.name != 'dm'
-                    and self._device_parameters.object_options.preconditioner
-                    and (len(self._device_parameters.algorithm_options.costs) %
-                         10 == 1)):
-=======
-            if self.parameters.object_options.preconditioner is not None and (
-                    len(self.parameters.algorithm_options.costs) % 10 == 1):
->>>>>>> 7c650438
+            if (self.parameters.algorithm_options.name != 'dm'
+                    and self.parameters.object_options.preconditioner is not None
+                    and (len(self.parameters.algorithm_options.costs) % 10 == 1)):
                 (
                     self.parameters.psi,
                     self.parameters.probe,
@@ -687,14 +662,8 @@
                 if odd_pool else self.comm.pool.num_workers // 2,
                 1 if odd_pool else 2,
             ),
-<<<<<<< HEAD
-            dtype=(self._device_parameters.scan[0].dtype, self.data[0].dtype),
+            dtype=(self.parameters.scan[0].dtype, self.data[0].dtype),
             destination=('gpu', 'pinned'),
-=======
-            (self.parameters.scan[0].dtype, self.data[0].dtype),
-            new_scan,
-            new_data,
->>>>>>> 7c650438
         )
         # TODO: Perform sqrt of data here if gaussian model.
         # FIXME: Append makes a copy of each array!
@@ -748,9 +717,9 @@
     return np.append(a, b + len(a))
 
 
-<<<<<<< HEAD
 def _get_rescale(
     data,
+    measured_pixels,
     psi,
     scan,
     probe,
@@ -758,9 +727,6 @@
     *,
     operator,
 ):
-=======
-def _get_rescale(data, measured_pixels, psi, scan, probe, num_batch, operator):
->>>>>>> 7c650438
 
     sums = cp.zeros((2,), dtype=cp.double)
 
@@ -774,19 +740,14 @@
         (sums,) = mod_args
 
         intensity, _ = operator._compute_intensity(
-<<<<<<< HEAD
-            data,
-=======
             None,
->>>>>>> 7c650438
             psi,
             scan,
             probe,
         )
 
-<<<<<<< HEAD
-        sums[0] += cp.sum(data, dtype=np.double)
-        sums[1] += cp.sum(intensity, dtype=np.double)
+        sums[0] += cp.sum(data[:, measured_pixels], dtype=np.double)
+        sums[1] += cp.sum(intensity[:, measured_pixels], dtype=np.double)
 
         return [sums,]
 
@@ -796,10 +757,6 @@
         mod_args=[sums,],
         streams=streams,
     )
-=======
-        n[0] += np.sum(data[..., b, :, :][:, measured_pixels])
-        n[1] += np.sum(intensity[:, measured_pixels])
->>>>>>> 7c650438
 
     return result[0]
 
