#!/usr/bin/env python
# -*- coding: utf-8 -*-

# #########################################################################
# Copyright (c) 2018, UChicago Argonne, LLC. All rights reserved.    #
#                                                                         #
# Copyright 2018. UChicago Argonne, LLC. This software was produced       #
# under U.S. Government contract DE-AC02-06CH11357 for Argonne National   #
# Laboratory (ANL), which is operated by UChicago Argonne, LLC for the    #
# U.S. Department of Energy. The U.S. Government has rights to use,       #
# reproduce, and distribute this software.  NEITHER THE GOVERNMENT NOR    #
# UChicago Argonne, LLC MAKES ANY WARRANTY, EXPRESS OR IMPLIED, OR        #
# ASSUMES ANY LIABILITY FOR THE USE OF THIS SOFTWARE.  If software is     #
# modified to produce derivative works, such modified software should     #
# be clearly marked, so as not to confuse it with the version available   #
# from ANL.                                                               #
#                                                                         #
# Additionally, redistribution and use in source and binary forms, with   #
# or without modification, are permitted provided that the following      #
# conditions are met:                                                     #
#                                                                         #
#     * Redistributions of source code must retain the above copyright    #
#       notice, this list of conditions and the following disclaimer.     #
#                                                                         #
#     * Redistributions in binary form must reproduce the above copyright #
#       notice, this list of conditions and the following disclaimer in   #
#       the documentation and/or other materials provided with the        #
#       distribution.                                                     #
#                                                                         #
#     * Neither the name of UChicago Argonne, LLC, Argonne National       #
#       Laboratory, ANL, the U.S. Government, nor the names of its        #
#       contributors may be used to endorse or promote products derived   #
#       from this software without specific prior written permission.     #
#                                                                         #
# THIS SOFTWARE IS PROVIDED BY UChicago Argonne, LLC AND CONTRIBUTORS     #
# "AS IS" AND ANY EXPRESS OR IMPLIED WARRANTIES, INCLUDING, BUT NOT       #
# LIMITED TO, THE IMPLIED WARRANTIES OF MERCHANTABILITY AND FITNESS       #
# FOR A PARTICULAR PURPOSE ARE DISCLAIMED. IN NO EVENT SHALL UChicago     #
# Argonne, LLC OR CONTRIBUTORS BE LIABLE FOR ANY DIRECT, INDIRECT,        #
# INCIDENTAL, SPECIAL, EXEMPLARY, OR CONSEQUENTIAL DAMAGES (INCLUDING,    #
# BUT NOT LIMITED TO, PROCUREMENT OF SUBSTITUTE GOODS OR SERVICES;        #
# LOSS OF USE, DATA, OR PROFITS; OR BUSINESS INTERRUPTION) HOWEVER        #
# CAUSED AND ON ANY THEORY OF LIABILITY, WHETHER IN CONTRACT, STRICT      #
# LIABILITY, OR TORT (INCLUDING NEGLIGENCE OR OTHERWISE) ARISING IN       #
# ANY WAY OUT OF THE USE OF THIS SOFTWARE, EVEN IF ADVISED OF THE         #
# POSSIBILITY OF SUCH DAMAGE.                                             #
# #########################################################################

__author__ = "Doga Gursoy, Daniel Ching, Xiaodong Yu"
__copyright__ = "Copyright (c) 2018, UChicago Argonne, LLC."
__docformat__ = 'restructuredtext en'
__all__ = [
    "reconstruct",
    "simulate",
    "Reconstruction",
    "reconstruct_multigrid",
]

import copy
import logging
import time
import typing
import warnings

import numpy as np
import numpy.typing as npt
import cupy as cp

import tike.operators
import tike.communicators
import tike.opt
from tike.ptycho import solvers
import tike.cluster
import tike.precision

from .position import (
    PositionOptions,
    check_allowed_positions,
    affine_position_regularization,
)
from .probe import (
    constrain_center_peak,
    constrain_probe_sparsity,
    get_varying_probe,
)

logger = logging.getLogger(__name__)


def _compute_intensity(
    operator,
    psi,
    scan,
    probe,
    eigen_weights=None,
    eigen_probe=None,
    fly=1,
):
    leading = psi.shape[:-2]
    intensity = 0
    for m in range(probe.shape[-3]):
        farplane = operator.fwd(
            probe=get_varying_probe(
                probe[..., [m], :, :],
                None if eigen_probe is None else eigen_probe[..., [m], :, :],
                None if eigen_weights is None else eigen_weights[..., [m]],
            ),
            scan=scan,
            psi=psi,
        )
        intensity += np.sum(
            np.square(np.abs(farplane)).reshape(
                *leading,
                scan.shape[-2] // fly,
                fly,
                operator.detector_shape,
                operator.detector_shape,
            ),
            axis=-3,
            keepdims=False,
        )
    return intensity


def simulate(
        detector_shape,
        probe, scan,
        psi,
        fly=1,
        eigen_probe=None,
        eigen_weights=None,
        **kwargs
):  # yapf: disable
    """Return real-valued detector counts of simulated ptychography data.

    Parameters
    ----------
    detector_shape : int
        The pixel width of the detector.
    probe : (..., 1, 1, SHARED, WIDE, HIGH) complex64
        The shared complex illumination function amongst all positions.
    scan : (..., POSI, 2) float32
        Coordinates of the minimum corner of the probe grid for each
        measurement in the coordinate system of psi.
    psi : (..., WIDE, HIGH) complex64
        The complex wavefront modulation of the object.
    fly : int
        The number of scan positions which combine for one detector frame.
    eigen_probe : (..., 1, EIGEN, SHARED, WIDE, HIGH) complex64
        The eigen probes for all positions.
    eigen_weights : (..., POSI, EIGEN, SHARED) float32
        The relative intensity of the eigen probes at each position.

    Returns
    -------
    data : (..., FRAME, WIDE, HIGH) float32
        The simulated intensity on the detector.

    """
    check_allowed_positions(scan, psi, probe.shape)
    with tike.operators.Ptycho(
            probe_shape=probe.shape[-1],
            detector_shape=int(detector_shape),
            nz=psi.shape[-2],
            n=psi.shape[-1],
            **kwargs,
    ) as operator:
        scan = operator.asarray(scan, dtype=tike.precision.floating)
        psi = operator.asarray(psi, dtype=tike.precision.cfloating)
        probe = operator.asarray(probe, dtype=tike.precision.cfloating)
        if eigen_weights is not None:
            eigen_weights = operator.asarray(eigen_weights,
                                             dtype=tike.precision.floating)
        data = _compute_intensity(operator, psi, scan, probe, eigen_weights,
                                  eigen_probe, fly)
        return operator.asnumpy(data.real)


def reconstruct(
    data: npt.NDArray,
    parameters: solvers.PtychoParameters,
    model: str = 'gaussian',
    num_gpu: typing.Union[int, typing.Tuple[int, ...]] = 1,
    use_mpi: bool = False,
) -> solvers.PtychoParameters:
    """Solve the ptychography problem.

    This functional interface is the simplest to use, but deallocates GPU
    memory when it returns. Use the context manager API for the ability to get
    live results without ending the reconsturction.

    Parameters
    ----------
    data : (FRAME, WIDE, HIGH) uint16
        The intensity (square of the absolute value) of the propagated
        wavefront; i.e. what the detector records. FFT-shifted so the
        diffraction peak is at the corners.
    parameters: :py:class:`tike.ptycho.solvers.PtychoParameters`
        A class containing reconstruction parameters.
    model : "gaussian", "poisson"
        The noise model to use for the cost function.
    num_gpu : int, tuple(int)
        The number of GPUs to use or a tuple of the device numbers of the GPUs
        to use. If the number of GPUs is less than the requested number, only
        workers for the available GPUs are allocated.
    use_mpi : bool
        Whether to use MPI or not.

    Raises
    ------
        ValueError
            When shapes are incorrect for various input parameters.

    Returns
    -------
    result : :py:class:`tike.ptycho.solvers.PtychoParameters`
        A class containing reconstruction parameters.


    .. seealso:: :py:func:`tike.ptycho.ptycho.reconstruct_multigrid`, :py:func:`tike.ptycho.ptycho.Reconstruction`
    """
    with Reconstruction(
            data,
            parameters,
            model,
            num_gpu,
            use_mpi,
    ) as context:
        context.iterate(parameters.algorithm_options.num_iter)
    return context.parameters


def _clip_magnitude(x, a_max):
    """Clips a complex array's magnitude without changing the phase."""
    magnitude = np.abs(x)
    out_of_range = magnitude > a_max
    x[out_of_range] = a_max * x[out_of_range] / magnitude[out_of_range]
    return x


class Reconstruction():
    """Context manager for online ptychography reconstruction.

    .. versionadded:: 0.22.0

    Uses same parameters as the functional reconstruct API. Using a context
    manager allows for getting the current result or adding additional data
    without deallocating memory on the GPU.

    Example
    -------
    Data structure remain allocated on the GPU as long as the context is
    active. This allows quickly resuming a reconstruction.

    .. code-block:: python

        with tike.ptycho.Reconstruction(
            data,
            parameters,
            model,
            num_gpu,
            use_mpi,
        ) as context:
            # Start reconstructing
            context.iterate(num_iter)
            # Check the current solution for the object
            early_result = context.get_psi()
            # Continue reconstructing
            context.iterate()
        # All datastructures are transferred off the GPU at context close
        final_result = context.parameters

    .. seealso:: :py:func:`tike.ptycho.ptycho.reconstruct`
    """

    def __init__(
        self,
        data: npt.NDArray,
        parameters: solvers.PtychoParameters,
        model: str = 'gaussian',
        num_gpu: typing.Union[int, typing.Tuple[int, ...]] = 1,
        use_mpi: bool = False,
    ):
        if (np.any(np.asarray(data.shape) < 1) or data.ndim != 3
                or data.shape[-2] != data.shape[-1]):
            raise ValueError(
                f"data shape {data.shape} is incorrect. "
                "It should be (N, W, H), "
                "where N >= 1 is the number of square diffraction patterns.")
        if data.shape[0] != parameters.scan.shape[0]:
            raise ValueError(
                f"data shape {data.shape} and scan shape {parameters.scan.shape} "
                "are incompatible. They should have the same leading dimension."
            )
        if np.any(
                np.asarray(parameters.probe.shape[-2:]) > np.asarray(
                    data.shape[-2:])):
            raise ValueError(f"probe shape {parameters.probe.shape} "
                             f"and data shape {data.shape} are incompatible. "
                             "The probe width/height must be "
                             f"<= the data width/height .")
        logger.info("{} on {:,d} - {:,d} by {:,d} frames for at most {:,d} "
                    "epochs.".format(
                        parameters.algorithm_options.name,
                        *data.shape[-3:],
                        parameters.algorithm_options.num_iter,
                    ))

        if use_mpi:
            mpi = tike.communicators.MPIComm
            if parameters.psi is None:
                raise ValueError(
                    "When MPI is enabled, initial object guess cannot be None; "
                    "automatic psi initialization is not synchronized "
                    "across processes.")
        else:
            mpi = tike.communicators.NoMPIComm

        self.data = data
        self.parameters = copy.deepcopy(parameters)
        self.device = cp.cuda.Device(
            num_gpu[0] if isinstance(num_gpu, tuple) else None)
        self.operator = tike.operators.Ptycho(
            probe_shape=parameters.probe.shape[-1],
            detector_shape=data.shape[-1],
            nz=parameters.psi.shape[-2],
            n=parameters.psi.shape[-1],
            model=model,
        )
        self.comm = tike.communicators.Comm(num_gpu, mpi)

    def __enter__(self):
        self.device.__enter__()
        self.operator.__enter__()
        self.comm.__enter__()

        # Divide the inputs into regions
        if (not np.all(np.isfinite(self.data)) or np.any(self.data < 0)):
            warnings.warn(
                "Diffraction patterns contain invalid data. "
                "All data should be non-negative and finite.", UserWarning)
        odd_pool = self.comm.pool.num_workers % 2
        (
            self.comm.order,
            self.parameters.scan,
            self.data,
            self.parameters.eigen_weights,
        ) = tike.cluster.by_scan_grid(
            self.comm.pool,
            (
                self.comm.pool.num_workers
                if odd_pool else self.comm.pool.num_workers // 2,
                1 if odd_pool else 2,
            ),
            (tike.precision.floating, tike.precision.floating
             if self.data.itemsize > 2 else self.data.dtype,
             tike.precision.floating),
            self.parameters.scan,
            self.data,
            self.parameters.eigen_weights,
        )

        self.parameters.psi = self.comm.pool.bcast(
            [self.parameters.psi.astype(tike.precision.cfloating)])

        self.parameters.probe = self.comm.pool.bcast(
            [self.parameters.probe.astype(tike.precision.cfloating)])

        if self.parameters.probe_options is not None:
            self.parameters.probe_options = self.parameters.probe_options.copy_to_device(
                self.comm,)

        if self.parameters.object_options is not None:
            self.parameters.object_options = self.parameters.object_options.copy_to_device(
                self.comm,)

        if self.parameters.exitwave_options is not None:
            self.parameters.exitwave_options = self.parameters.exitwave_options.copy_to_device(
                self.comm,)

        if self.parameters.eigen_probe is not None:
            self.parameters.eigen_probe = self.comm.pool.bcast(
                [self.parameters.eigen_probe.astype(tike.precision.cfloating)])

        if self.parameters.position_options is not None:
            # TODO: Consider combining put/split, get/join operations?
            self.parameters.position_options = self.comm.pool.map(
                PositionOptions.copy_to_device,
                (self.parameters.position_options.split(x)
                 for x in self.comm.order),
            )

        # Unique batch for each device
        self.batches = self.comm.pool.map(
            getattr(tike.cluster,
                    self.parameters.algorithm_options.batch_method),
            self.parameters.scan,
            num_cluster=self.parameters.algorithm_options.num_batch,
        )

        self.parameters.probe = _rescale_probe(
            self.operator,
            self.comm,
            self.data,
            self.parameters.exitwave_options,
            self.parameters.psi,
            self.parameters.scan,
            self.parameters.probe,
            num_batch=self.parameters.algorithm_options.num_batch,
        )

        return self

    def iterate(self, num_iter: int) -> None:
        """Advance the reconstruction by num_iter epochs."""
        start = time.perf_counter()
        psi_previous = self.parameters.psi[0].copy()
        for i in range(num_iter):

            logger.info(f"{self.parameters.algorithm_options.name} epoch "
                        f"{len(self.parameters.algorithm_options.times):,d}")

            if self.parameters.probe_options is not None:
                if self.parameters.probe_options.force_centered_intensity:
                    self.parameters.probe = self.comm.pool.map(
                        constrain_center_peak,
                        self.parameters.probe,
                    )
                if self.parameters.probe_options.force_sparsity < 1:
                    self.parameters.probe = self.comm.pool.map(
                        constrain_probe_sparsity,
                        self.parameters.probe,
                        f=self.parameters.probe_options.force_sparsity,
                    )

                if self.parameters.probe_options.force_orthogonality:
                    (
                        self.parameters.probe,
                        power,
                    ) = (list(a) for a in zip(*self.comm.pool.map(
                        tike.ptycho.probe.orthogonalize_eig,
                        self.parameters.probe,
                    )))
                    self.parameters.probe_options.power.append(power[0].get())

            (
                self.parameters.object_options,
                self.parameters.probe_options,
            ) = solvers.update_preconditioners(
                comm=self.comm,
                operator=self.operator,
                scan=self.parameters.scan,
                probe=self.parameters.probe,
                psi=self.parameters.psi,
                object_options=self.parameters.object_options,
                probe_options=self.parameters.probe_options,
            )

            self.parameters = getattr(
                solvers,
                self.parameters.algorithm_options.name,
            )(
                self.operator,
                self.comm,
                data=self.data,
                batches=self.batches,
                parameters=self.parameters,
            )

            if self.parameters.object_options.positivity_constraint:
                self.parameters.psi = self.comm.pool.map(
                    tike.ptycho.object.positivity_constraint,
                    self.parameters.psi,
                    r=self.parameters.object_options.positivity_constraint,
                )

            if self.parameters.object_options.smoothness_constraint:
                self.parameters.psi = self.comm.pool.map(
                    tike.ptycho.object.smoothness_constraint,
<<<<<<< HEAD
                    self.parameters.psi,
                    r=self.parameters.object_options.smoothness_constraint,
=======
                    self._device_parameters.psi,
                    a=self._device_parameters.object_options
                    .smoothness_constraint,
>>>>>>> 095125fa
                )

            if self.parameters.object_options.clip_magnitude:
                self.parameters.psi = self.comm.pool.map(
                    _clip_magnitude,
                    self.parameters.psi,
                    a_max=1.0,
                )

            if self.parameters.object_options.preconditioner is not None and (
                    len(self.parameters.algorithm_options.costs) % 10 == 1):
                (
                    self.parameters.psi,
                    self.parameters.probe,
                ) = (list(a) for a in zip(*self.comm.pool.map(
                    tike.ptycho.object.remove_object_ambiguity,
                    self.parameters.psi,
                    self.parameters.probe,
                    self.parameters.object_options.preconditioner,
                )))

            if self.parameters.eigen_probe is not None:
                (
                    self.parameters.eigen_probe,
                    self.parameters.eigen_weights,
                ) = tike.ptycho.probe.constrain_variable_probe(
                    self.comm,
                    self.parameters.eigen_probe,
                    self.parameters.eigen_weights,
                )

            if (self.parameters.position_options and self.parameters
                    .position_options[0].use_position_regularization):

                (self.parameters.position_options
                ) = affine_position_regularization(
                    self.comm,
                    updated=self.parameters.scan,
                    position_options=self.parameters.position_options,
                )

            self.parameters.algorithm_options.times.append(time.perf_counter() -
                                                           start)
            start = time.perf_counter()

            update_norm = tike.linalg.mnorm(self.parameters.psi[0] -
                                            psi_previous)
            self.parameters.object_options.update_mnorm.append(
                update_norm.get())
            logger.info(f"The object update mean-norm is {update_norm:.3e}")
            if (np.mean(self.parameters.object_options.update_mnorm[-5:])
                    < self.parameters.object_options.convergence_tolerance):
                logger.info(
                    f"The object seems converged. {update_norm:.3e} < "
                    f"{self.parameters.object_options.convergence_tolerance:.3e}"
                )
                break

    def get_result(self):
        """Return the current parameter estimates."""
        reorder = np.argsort(np.concatenate(self.comm.order))
        parameters = solvers.PtychoParameters(
            probe=self.parameters.probe[0].get(),
            psi=self.parameters.psi[0].get(),
            scan=self.comm.pool.gather_host(
                self.parameters.scan,
                axis=-2,
            )[reorder],
            algorithm_options=self.parameters.algorithm_options,
        )

        if self.parameters.eigen_probe is not None:
            parameters.eigen_probe = self.parameters.eigen_probe[0].get()

        if self.parameters.eigen_weights is not None:
            parameters.eigen_weights = self.comm.pool.gather(
                self.parameters.eigen_weights,
                axis=-3,
            )[reorder].get()

        if self.parameters.probe_options is not None:
            parameters.probe_options = self.parameters.probe_options.copy_to_host(
            )

        if self.parameters.object_options is not None:
            parameters.object_options = self.parameters.object_options.copy_to_host(
            )

        if self.parameters.exitwave_options is not None:
            parameters.exitwave_options = self.parameters.exitwave_options.copy_to_host(
            )

        if self.parameters.position_options is not None:
            host_position_options = self.parameters.position_options[0].empty()
            for x, o in zip(
                    self.comm.pool.map(
                        PositionOptions.copy_to_host,
                        self.parameters.position_options,
                    ),
                    self.comm.order,
            ):
                host_position_options = host_position_options.join(x, o)
            parameters.position_options = host_position_options

        return parameters

    def __exit__(self, type, value, traceback):
        self.parameters = self.get_result()
        self.comm.__exit__(type, value, traceback)
        self.operator.__exit__(type, value, traceback)
        self.device.__exit__(type, value, traceback)
        mempool = cp.get_default_memory_pool()
        mempool.free_all_blocks()
        pinned_mempool = cp.get_default_pinned_memory_pool()
        pinned_mempool.free_all_blocks()

    def get_convergence(
        self
    ) -> typing.Tuple[typing.List[typing.List[float]], typing.List[float]]:
        """Return the cost function values and times as a tuple."""
        return (
            self.parameters.algorithm_options.costs,
            self.parameters.algorithm_options.times,
        )

    def get_psi(self) -> np.array:
        """Return the current object estimate as a numpy array."""
        return self.parameters.psi[0].get()

    def get_probe(self) -> typing.Tuple[np.array, np.array, np.array]:
        """Return the current probe, eigen_probe, weights as numpy arrays."""
        reorder = np.argsort(np.concatenate(self.comm.order))
        if self.parameters.eigen_probe is None:
            eigen_probe = None
        else:
            eigen_probe = self.parameters.eigen_probe[0].get()
        if self.parameters.eigen_weights is None:
            eigen_weights = None
        else:
            eigen_weights = self.comm.pool.gather(
                self.parameters.eigen_weights,
                axis=-3,
            )[reorder].get()
        probe = self.parameters.probe[0].get()
        return probe, eigen_probe, eigen_weights

    def peek(self) -> typing.Tuple[np.array, np.array, np.array, np.array]:
        """Return the curent values of object and probe as numpy arrays.

        Parameters returned in a tuple of object, probe, eigen_probe,
        eigen_weights.
        """
        psi = self.get_psi()
        probe, eigen_probe, eigen_weights = self.get_probe()
        return psi, probe, eigen_probe, eigen_weights

    def append_new_data(
        self,
        new_data: npt.NDArray,
        new_scan: npt.NDArray,
    ) -> None:
        """Append new diffraction patterns and positions to existing result."""
        # Assign positions and data to correct devices.
        if (not np.all(np.isfinite(new_data)) or np.any(new_data < 0)):
            warnings.warn(
                "New diffraction patterns contain invalid data. "
                "All data should be non-negative and finite.", UserWarning)
        odd_pool = self.comm.pool.num_workers % 2
        (
            order,
            new_scan,
            new_data,
        ) = tike.cluster.by_scan_grid(
            self.comm.pool,
            (
                self.comm.pool.num_workers
                if odd_pool else self.comm.pool.num_workers // 2,
                1 if odd_pool else 2,
            ),
            (self.parameters.scan[0].dtype, self.data[0].dtype),
            new_scan,
            new_data,
        )
        # TODO: Perform sqrt of data here if gaussian model.
        # FIXME: Append makes a copy of each array!
        self.data = self.comm.pool.map(
            cp.append,
            self.data,
            new_data,
            axis=0,
        )
        self.parameters.scan = self.comm.pool.map(
            cp.append,
            self.parameters.scan,
            new_scan,
            axis=0,
        )
        self.comm.order = self.comm.pool.map(
            _order_join,
            self.comm.order,
            order,
        )

        # Rebatch on each device
        self.batches = self.comm.pool.map(
            getattr(tike.cluster,
                    self.parameters.algorithm_options.batch_method),
            self.parameters.scan,
            num_cluster=self.parameters.algorithm_options.num_batch,
        )

        if self.parameters.eigen_weights is not None:
            self.parameters.eigen_weights = self.comm.pool.map(
                cp.pad,
                self.parameters.eigen_weights,
                pad_width=(
                    (0, len(new_scan)),  # position
                    (0, 0),  # eigen
                    (0, 0),  # shared
                ),
                mode='mean',
            )

        if self.parameters.position_options is not None:
            self.parameters.position_options = self.comm.pool.map(
                PositionOptions.append,
                self.parameters.position_options,
                new_scan,
            )


def _order_join(a, b):
    return np.append(a, b + len(a))


def _get_rescale(data, measured_pixels, psi, scan, probe, num_batch, operator):

    n = cp.zeros(2, dtype=np.double)

    for b in tike.opt.batch_indicies(data.shape[-3],
                                     num_batch,
                                     use_random=False):

        intensity, _ = operator._compute_intensity(
            None,
            psi,
            scan[..., b, :],
            probe,
        )

        n[0] += np.sum(data[..., b, :, :][:, measured_pixels])
        n[1] += np.sum(intensity[:, measured_pixels])

    return n


def _rescale_probe(operator, comm, data, exitwave_options, psi, scan, probe,
                   num_batch):
    """Rescale probe so model and measured intensity are similar magnitude.

    Rescales the probe so that the sum of modeled intensity at the detector is
    approximately equal to the measure intensity at the detector.
    """
    try:
        n = comm.pool.map(
            _get_rescale,
            data,
            exitwave_options.measured_pixels,
            psi,
            scan,
            probe,
            num_batch=num_batch,
            operator=operator,
        )
    except cp.cuda.memory.OutOfMemoryError:
        raise ValueError(
            "tike.ptycho.reconstruct ran out of memory! "
            "Increase num_batch to process your data in smaller chunks "
            "or use CuPy to switch to the Unified Memory Pool.")

    n = np.sqrt(comm.Allreduce_reduce_cpu(n))

    rescale = cp.asarray(n[0] / n[1])

    logger.info("Probe rescaled by %f", rescale)

    probe[0] *= rescale

    return comm.pool.bcast([probe[0]])


def reconstruct_multigrid(
    data: npt.NDArray,
    parameters: solvers.PtychoParameters,
    model: str = 'gaussian',
    num_gpu: typing.Union[int, typing.Tuple[int, ...]] = 1,
    use_mpi: bool = False,
    num_levels: int = 3,
    interp: typing.Callable = solvers.options._resize_fft,
) -> solvers.PtychoParameters:
    """Solve the ptychography problem using a multi-grid method.

    .. versionadded:: 0.23.2

    Uses the same parameters as the functional reconstruct API. This function
    applies a multi-grid approach to the problem by downsampling the real-space
    input parameters and cropping the diffraction patterns to reduce the
    computational cost of early iterations.

    Parameters
    ----------
    num_levels : int > 0
        The number of times to reduce the problem by a factor of two.


    .. seealso:: :py:func:`tike.ptycho.ptycho.reconstruct`
    """
    if (data.shape[-1] * 0.5**(num_levels - 1)) < 64:
        warnings.warn('Cropping diffraction patterns to less than 64 pixels '
                      'wide is not recommended because the full doughnut'
                      ' may be visible.')

    # Downsample PtychoParameters to smallest size
    resampled_parameters = parameters.resample(0.5**(num_levels - 1), interp)

    for level in range((num_levels - 1), -1, -1):

        # Create a new reconstruction context for each level
        with tike.ptycho.Reconstruction(
                data=data if level == 0 else solvers.crop_fourier_space(
                    data,
                    data.shape[-1] // (2**level),
                ),
                parameters=resampled_parameters,
                num_gpu=num_gpu,
                model=model,
                use_mpi=use_mpi,
        ) as context:
            context.iterate(resampled_parameters.algorithm_options.num_iter)

        if level == 0:
            return context.parameters

        # Upsample result to next grid
        resampled_parameters = context.parameters.resample(2.0, interp)

    raise RuntimeError('This should not happen.')<|MERGE_RESOLUTION|>--- conflicted
+++ resolved
@@ -477,14 +477,11 @@
             if self.parameters.object_options.smoothness_constraint:
                 self.parameters.psi = self.comm.pool.map(
                     tike.ptycho.object.smoothness_constraint,
-<<<<<<< HEAD
                     self.parameters.psi,
                     r=self.parameters.object_options.smoothness_constraint,
-=======
-                    self._device_parameters.psi,
-                    a=self._device_parameters.object_options
+                    self.parameters.psi,
+                    a=self.parameters.object_options
                     .smoothness_constraint,
->>>>>>> 095125fa
                 )
 
             if self.parameters.object_options.clip_magnitude:
