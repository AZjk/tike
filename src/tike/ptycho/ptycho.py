--- conflicted
+++ resolved
@@ -236,28 +236,7 @@
                 # Divide the inputs into regions
                 odd_pool = comm.pool.num_workers % 2
                 (
-<<<<<<< HEAD
-                    comm.pool.num_workers
-                    if odd_pool else comm.pool.num_workers // 2,
-                    1 if odd_pool else 2,
-                ),
-                scan,
-                data,
-                eigen_weights,
-                initial_scan,
-            )
-            result = {
-                'psi':
-                    comm.pool.bcast([psi.astype('complex64')]),
-                'probe':
-                    comm.pool.bcast([probe.astype('complex64')]),
-                'eigen_probe':
-                    comm.pool.bcast([eigen_probe.astype('complex64')])
-                    if eigen_probe is not None else None,
-                'scan':
-=======
                     order,
->>>>>>> 26757f27
                     scan,
                     data,
                     eigen_weights,
@@ -274,34 +253,6 @@
                     eigen_weights,
                     initial_scan,
                 )
-<<<<<<< HEAD
-            for key, value in kwargs.items():
-                if np.ndim(value) > 0:
-                    kwargs[key] = comm.pool.bcast([value])
-
-            if initial_scan[0] is None:
-                initial_scan = comm.pool.map(cp.copy, scan)
-
-            result['probe'] = _rescale_obj_probe(
-                operator,
-                comm,
-                data,
-                result['psi'],
-                scan,
-                result['probe'],
-                num_batch=num_batch,
-            )
-
-            costs = []
-            times = []
-            start = time.perf_counter()
-            for i in range(num_iter):
-
-                logger.info(f"{algorithm} epoch {i:,d}")
-
-                kwargs.update(result)
-                result = getattr(solvers, algorithm)(
-=======
                 result = {
                     'psi':
                         comm.pool.bcast(psi.astype('complex64')),
@@ -331,7 +282,6 @@
                     initial_scan = comm.pool.map(cp.copy, scan)
 
                 result['probe'] = _rescale_obj_probe(
->>>>>>> 26757f27
                     operator,
                     comm,
                     data,
