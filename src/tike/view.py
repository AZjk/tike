#!/usr/bin/env python
# -*- coding: utf-8 -*-

# #########################################################################
# Copyright (c) 2018, UChicago Argonne, LLC. All rights reserved.    #
#                                                                         #
# Copyright 2018. UChicago Argonne, LLC. This software was produced       #
# under U.S. Government contract DE-AC02-06CH11357 for Argonne National   #
# Laboratory (ANL), which is operated by UChicago Argonne, LLC for the    #
# U.S. Department of Energy. The U.S. Government has rights to use,       #
# reproduce, and distribute this software.  NEITHER THE GOVERNMENT NOR    #
# UChicago Argonne, LLC MAKES ANY WARRANTY, EXPRESS OR IMPLIED, OR        #
# ASSUMES ANY LIABILITY FOR THE USE OF THIS SOFTWARE.  If software is     #
# modified to produce derivative works, such modified software should     #
# be clearly marked, so as not to confuse it with the version available   #
# from ANL.                                                               #
#                                                                         #
# Additionally, redistribution and use in source and binary forms, with   #
# or without modification, are permitted provided that the following      #
# conditions are met:                                                     #
#                                                                         #
#     * Redistributions of source code must retain the above copyright    #
#       notice, this list of conditions and the following disclaimer.     #
#                                                                         #
#     * Redistributions in binary form must reproduce the above copyright #
#       notice, this list of conditions and the following disclaimer in   #
#       the documentation and/or other materials provided with the        #
#       distribution.                                                     #
#                                                                         #
#     * Neither the name of UChicago Argonne, LLC, Argonne National       #
#       Laboratory, ANL, the U.S. Government, nor the names of its        #
#       contributors may be used to endorse or promote products derived   #
#       from this software without specific prior written permission.     #
#                                                                         #
# THIS SOFTWARE IS PROVIDED BY UChicago Argonne, LLC AND CONTRIBUTORS     #
# "AS IS" AND ANY EXPRESS OR IMPLIED WARRANTIES, INCLUDING, BUT NOT       #
# LIMITED TO, THE IMPLIED WARRANTIES OF MERCHANTABILITY AND FITNESS       #
# FOR A PARTICULAR PURPOSE ARE DISCLAIMED. IN NO EVENT SHALL UChicago     #
# Argonne, LLC OR CONTRIBUTORS BE LIABLE FOR ANY DIRECT, INDIRECT,        #
# INCIDENTAL, SPECIAL, EXEMPLARY, OR CONSEQUENTIAL DAMAGES (INCLUDING,    #
# BUT NOT LIMITED TO, PROCUREMENT OF SUBSTITUTE GOODS OR SERVICES;        #
# LOSS OF USE, DATA, OR PROFITS; OR BUSINESS INTERRUPTION) HOWEVER        #
# CAUSED AND ON ANY THEORY OF LIABILITY, WHETHER IN CONTRACT, STRICT      #
# LIABILITY, OR TORT (INCLUDING NEGLIGENCE OR OTHERWISE) ARISING IN       #
# ANY WAY OUT OF THE USE OF THIS SOFTWARE, EVEN IF ADVISED OF THE         #
# POSSIBILITY OF SUCH DAMAGE.                                             #
# #########################################################################
"""Define functions for plotting and viewing data of various types."""

__author__ = "Doga Gursoy, Ash Tripathi, Daniel Ching"
__copyright__ = "Copyright (c) 2018, UChicago Argonne, LLC."
__docformat__ = 'restructuredtext en'

import logging
import warnings

from matplotlib.patches import Ellipse
import matplotlib.transforms as transforms
from matplotlib import collections
import matplotlib.pyplot as plt
import matplotlib.colors as mplcolors
import cv2 as cv
import numpy as np
import tike.linalg

logger = logging.getLogger(__name__)


def complexHSV_to_RGB(img0):
    """Convert a complex valued array to RGB representation.
<<<<<<< HEAD
    
    Takes a complex valued 2D array, represents the phase as hue,
=======

    Takes a complex valued array, represents the phase as hue,
>>>>>>> 6e705510
    magnitude as value, and saturation as all ones in a new (..., 3) shaped
    array. This is then converted to the RGB colorspace.

    Assumes real valued inputs have a zero imaginary component.

    Parameters
    ----------
    img0 : :py:class:`numpy.array`
        A (...) shaped complex64 numpy array.

    Returns
    -------
    rgb_img : :py:class:`numpy.array`
        The (..., 3) shaped array which represents the input complex valued array
        in a RGB colorspace.
    """

    sz = img0.shape

    hsv_img = np.ones((*sz, 3), 'float32')

<<<<<<< HEAD
    hsv_img[ ..., 0 ] = np.angle( img0 )     
    hsv_img[ ..., 2 ] = np.abs( img0 )

    #================================
    # Rescale hue to the range [0, 1]

    eps = np.finfo( np.float32 ).eps

    hsv_img[ ..., 0 ] -= np.min( hsv_img[ ..., 0 ] )
    hsv_img[ ..., 0 ] = hsv_img[ ..., 0 ] / ( eps + np.max( hsv_img[ ..., 0 ] ))
    
    #=================================================================
    # NOTE: WHAT HAPPENS IF WE GIVE AN IMAGE WITH ONLY PHASE CONTRAST?
    # THIS WILL SET MAGNITUDE TO ZERO EVERYWHERE...NOT WHAT WE WANT!!!
    #
    # I WILL ASSUME THAT THE USER WILL RESCALE THEIR ARRAY TO [ 0, 1 ]
    # PRIOR TO CALLING THIS FUNCTION
    #=================================================================
    
    # hsv_img[ ..., 2 ] -= np.min( hsv_img[ ..., 2 ] )
    # hsv_img[ ..., 2 ] = hsv_img[ ..., 2 ] / ( eps + np.max( hsv_img[ ..., 2 ] ))

    #==================================
    # convert HSV representation to RGB
=======
    # Rescale hue and value to the range [0, 1].
    hsv_img[..., 0] = np.angle(img0)
    hsv_img[..., 0] -= np.min(hsv_img[..., 0])
    hsv_img[..., 0] = hsv_img[..., 0] / (np.finfo(np.float32).eps +
                                         np.max(hsv_img[..., 0]))

    hsv_img[..., 2] = np.abs(img0)
    hsv_img[..., 2] -= np.min(hsv_img[..., 2])
    hsv_img[..., 2] = hsv_img[..., 2] / (np.finfo(np.float32).eps +
                                         np.max(hsv_img[..., 2]))
>>>>>>> 6e705510

    rgb_img = mplcolors.hsv_to_rgb(hsv_img)

    return rgb_img


def resize_complex_image(img0,
                         scale_factor=(1, 1),
                         interpolation=cv.INTER_LINEAR):
    """Resize a complex image via interpolation.

    Takes a M0 x N0 complex valued array, splits it up into real and imaginary,
    and resizes (interpolates) the horizontal and vertical dimensions, yielding
    a new array of size M1 x N1. The result can then be  used for further
    plotting using e.g. imshow() or imsave() from matplotlib.

    Parameters
    ----------
    img0 : :py:class:`numpy.array`
<<<<<<< HEAD
        A M0 x N0 complex64 or complex128 numpy array.
    scale_factor : 2 element positive valued float tuple, 
=======
        A M0 x N0 complex64 numpy array.
    scale_factor : 2 element positive valued float tuple,
>>>>>>> 6e705510
        ( horizontal resize/scale, vertical resize/scale  )
    interpolation  : int
        cv.INTER_NEAREST  = 0, cv.INTER_LINEAR = 1
        cv.INTER_CUBIC    = 2, cv.INTER_AREA   = 3
        cv.INTER_LANCZOS4 = 4

    Returns
    -------
    imgRS : :py:class:`numpy.array`
        The new M1 x N1 which has been resized according to the scale factors
        above.
    """

    dim = (int(img0.shape[1] * scale_factor[0]),
           int(img0.shape[0] * scale_factor[1]))

    imgRS_re = cv.resize(np.real(img0), dim, interpolation)
    imgRS_im = cv.resize(np.imag(img0), dim, interpolation)

    imgRS = imgRS_re + 1j * imgRS_im

    return imgRS


def plot_probe_power(probe):
    """Draw a bar chart of relative power of each probe to the current axes.

    The power of the probe is computed as the sum of absolute squares over all
    pixels in the probe.

    Parameters
    ----------
    probe : (..., 1, 1, SHARED, WIDE, HIGH) complex64
        The probes to be analyzed.
    """
    power = np.square(tike.linalg.norm(
        probe,
        axis=(-2, -1),
        keepdims=False,
    )).flatten()
    axes = plt.gca()
    axes.bar(
        range(len(power)),
        height=power / np.sum(power),
    )
    axes.set_xlabel('Probe index')
    axes.set_ylabel('Relative probe power')


def plot_position_error(true, *args, indices=None):
    """Create a spaghetti plot of position errors.

    Parameters
    ----------
    true (N, 2) arraylike
        The true positions.
    args (N, 2) arraylike
        A sequence of positions.
    """
    errors = np.concatenate(
        [np.linalg.norm(true - p, axis=-1, keepdims=True) for p in args],
        axis=-1,
    )
    indices = np.arange(errors.shape[1]) if indices is None else indices
    plt.plot(indices, np.transpose(errors), color='k', alpha=0.1)


def _confidence_ellipse(x, y, ax, n_std=3.0, facecolor='none', **kwargs):
    """
    Create a plot of the covariance confidence ellipse of `x` and `y`

    Parameters
    ----------
    x, y : array_like, shape (n, )
        Input data.

    ax : matplotlib.axes.Axes
        The axes object to draw the ellipse into.

    n_std : float
        The number of standard deviations to determine the ellipse's radiuses.

    Returns
    -------
    matplotlib.patches.Ellipse

    Other parameters
    ----------------
    kwargs : `~matplotlib.patches.Patch` properties
    """
    if x.size != y.size:
        raise ValueError("x and y must be the same size")

    cov = np.cov(x, y)
    if np.all(np.abs(cov) < 1e-6):
        return

    pearson = cov[0, 1] / np.sqrt(cov[0, 0] * cov[1, 1])
    # Using a special case to obtain the eigenvalues of this
    # two-dimensionl dataset.
    ell_radius_x = np.sqrt(1 + pearson)
    ell_radius_y = np.sqrt(1 - pearson)
    ellipse = Ellipse((0, 0),
                      width=ell_radius_x * 2,
                      height=ell_radius_y * 2,
                      facecolor=facecolor,
                      **kwargs)

    # Calculating the stdandard deviation of x from
    # the squareroot of the variance and multiplying
    # with the given number of standard deviations.
    scale_x = np.sqrt(cov[0, 0]) * n_std
    mean_x = np.mean(x)

    # calculating the stdandard deviation of y ...
    scale_y = np.sqrt(cov[1, 1]) * n_std
    mean_y = np.mean(y)

    transf = transforms.Affine2D() \
        .rotate_deg(45) \
        .scale(scale_x, scale_y) \
        .translate(mean_x, mean_y)

    ellipse.set_transform(transf + ax.transData)
    return ax.add_patch(ellipse)


def plot_positions_convergence(true, *args):
    """Plot position error in 2D.

    Shows the progression of scanning position movement toward the "true"
    position. Shifts the coordinates of each position, so the true positions
    are at the origin. Draws a line from a starting triangle to an ending
    circle showing the path taken between with a line.

    Parameters
    ----------
    true (N, 2)
        True scan positions; marked with a plus.
    args (N, 2)
        A sequence of positions; starts with triangle ends with a circle.

    """
    s = 5  # only show every sth point
    args = np.stack(args, axis=0)
    args = args - true
    true = np.zeros_like(true)

    keys = ['true']
    plt.scatter(
        [0],
        [0],
        marker='+',
        color='black',
    )
    if len(args) > 1:
        plt.scatter(
            args[-1][..., ::s, 0],
            args[-1][..., ::s, 1],
            marker='o',
            color='red',
            facecolor='None',
            zorder=3,
        )
        keys.append('final')

        plt.scatter(
            args[0][..., ::s, 0],
            args[0][..., ::s, 1],
            marker='^',
            color='blue',
            facecolor='None',
            zorder=2,
        )
        keys.append('initial')

    plt.axis('equal')
    plt.legend(keys)

    for i in range(len(args) - 1, 0, -1):
        lines = zip(args[i, ::s], args[i - 1, ::s])
        lc = collections.LineCollection(lines,
                                        color='black',
                                        alpha=0.1,
                                        zorder=1)
        plt.gca().add_collection(lc)

    limits = np.maximum(np.amax(np.abs(args), axis=(-3, -2)), 1)
    plt.xlim([-limits[0], limits[0]])
    plt.ylim([-limits[1], limits[1]])

    if len(args) > 1:
        _confidence_ellipse(
            args[-1][..., 0],
            args[-1][..., 1],
            plt.gca(),
            zorder=5,
            facecolor='red',
            alpha=0.1,
        )

    if len(args) > 0:
        _confidence_ellipse(
            args[0][..., 0],
            args[0][..., 1],
            plt.gca(),
            zorder=5,
            facecolor='blue',
            alpha=0.05,
        )


def plot_positions(true, *args):
    """Plot 2D positions to current axis.

    Optionally show the progression of scanning position movement. Draws a line
    from a starting triangle to an ending circle showing the path taken
    between with a line.

    Parameters
    ----------
    true (N, 2)
        True scan positions; marked with a plus.
    args (N, 2)
        A sequence of positions; starts with triangle ends with a circle.

    """
    keys = ['true']
    plt.scatter(
        true[..., 0],
        true[..., 1],
        marker='+',
        color='black',
    )
    if len(args) > 1:
        plt.scatter(
            args[-1][..., 0],
            args[-1][..., 1],
            marker='o',
            color='red',
            facecolor='None',
        )
        keys.append('current')
    if len(args) > 0:
        plt.scatter(
            args[0][..., 0],
            args[0][..., 1],
            marker='^',
            color='blue',
            facecolor='None',
        )
        keys.append('initial')
    plt.axis('equal')
    plt.legend(keys)

    if len(args) > 0:
        lines = zip(true, args[-1])
        lc = collections.LineCollection(lines, color='red', linestyle='dashed')
        plt.gca().add_collection(lc)

    for i in range(len(args) - 1, 0, -1):
        lines = zip(args[i], args[i - 1])
        lc = collections.LineCollection(lines, color='blue')
        plt.gca().add_collection(lc)


def plot_complex(Z, rmin=None, rmax=None, imin=None, imax=None):
    """Plot real and imaginary parts of a 2D image size by side.

    Takes parameters rmin, rmax, imin, imax to scale the ranges of the real
    and imaginary plots.
    """
    plt.subplot(1, 2, 1)
    plt.imshow(Z.real, vmin=rmin, vmax=rmax)
    cb0 = plt.colorbar(orientation='horizontal')
    plt.subplot(1, 2, 2)
    plt.imshow(Z.imag, vmin=imin, vmax=imax)
    cb1 = plt.colorbar(orientation='horizontal')


def plot_phase(Z, amin=None, amax=None):
    """Plot the amplitude and phase of a 2D image side by side.

    Takes parameters amin, amax to scale the range of the amplitude. The phase
    is scaled to the range -pi to pi.
    """
    amplitude, phase = np.abs(Z), np.angle(Z)
    if np.any(amplitude == 0):
        warnings.warn(
            "This phase plot will be incorrect because "
            "the phase of a zero-amplitude complex number is undefined. "
            "Adding a small constant to the amplitude may help.")
    plt.subplot(1, 2, 1)
    plt.imshow(amplitude, vmin=amin, vmax=amax)
    cb0 = plt.colorbar(orientation='horizontal')
    plt.subplot(1, 2, 2)
    plt.imshow(phase, vmin=-np.pi, vmax=np.pi, cmap=plt.cm.twilight)
    cb1 = plt.colorbar(orientation='horizontal')
    print(np.min(Z), np.max(Z))


def trajectory(x, y, connect=True, frame=None, pause=True, dt=1e-12):
    """Plot a 2D trajectory."""
    if frame is None:
        frame = [np.min(x), np.max(x), np.min(y), np.max(y)]
    ax = fig.add_subplot(111)
    ax.set_xlabel('x')
    ax.set_ylabel('y')
    ax.grid('on')
    ax.axis('image')
    ax.set_xlim(frame[0], frame[1])
    ax.set_ylim(frame[2], frame[3])
    if connect is True:
        line, = ax.plot([], [], '-or')
    else:
        line, = ax.plot([], [], 'or')
    for m in range(x.size):
        line.set_xdata(np.append(line.get_xdata(), x[m]))
        line.set_ydata(np.append(line.get_ydata(), y[m]))
        plt.draw()
        if pause is True:
            plt.pause(dt)


def plot_footprint(theta, v, h):
    """Plot 2D projections of the trajectory for each pair of axes."""
    theta = theta % (np.pi) / np.pi

    ax1a = plt.subplot(1, 3, 2)
    plt.plot(h, v, color='blue', linewidth=1)
    ax1a.axis('equal')
    plt.xlabel("h")
    plt.ylabel("v")

    ax1b = plt.subplot(1, 3, 3)
    plt.scatter(theta, v, color='red', s=1)
    ax1b.axis('equal')
    plt.xticks([0, 1], [0, r'$\pi$'])
    plt.xlabel('theta')
    plt.ylabel("v")

    ax1c = plt.subplot(1, 3, 1)
    plt.scatter(h, theta, color='green', s=1)
    ax1c.axis('equal')
    plt.yticks([0, 1], [0, r'$\pi$'])
    plt.ylabel('theta')
    plt.xlabel("h")


def plot_sino_coverage(
        theta, v, h, dwell=None, bins=[16, 8, 4],
        probe_grid=[[1]], probe_shape=(0, 0)
):  # yapf: disable
    """Plot projections of minimum coverage in the sinogram space."""
    # Wrap theta into [0, pi)
    theta = theta % (np.pi)
    # Set default dwell value
    if dwell is None:
        dwell = np.ones(theta.shape)
    # Make sure probe_grid is array
    probe_grid = np.asarray(probe_grid)
    # Create one ray for each pixel in the probe grid
    dv, dh = np.meshgrid(
        np.linspace(0, probe_shape[0], probe_grid.shape[0], endpoint=False) +
        probe_shape[0] / probe_grid.shape[0] / 2,
        np.linspace(0, probe_shape[1], probe_grid.shape[1], endpoint=False) +
        probe_shape[1] / probe_grid.shape[1] / 2,
    )

    dv = dv.flatten()
    dh = dh.flatten()
    probe_grid = probe_grid.flatten()
    H = np.zeros(bins)
    for i in range(probe_grid.size):
        if probe_grid[i] > 0:
            # Compute histogram
            sample = np.stack([theta, v + dv[i]], h + dh[i], axis=1)
            dH, edges = np.histogramdd(sample,
                                       bins=bins,
                                       range=[[0, np.pi], [-.5, .5], [-.5, .5]],
                                       weights=dwell * probe_grid[i])
            H += dH
    ideal_bin_count = np.sum(dwell) * np.sum(probe_grid) / np.prod(bins)
    H /= ideal_bin_count
    # Plot
    ax1a = plt.subplot(1, 3, 2)
    plt.imshow(np.min(H, axis=0).T,
               vmin=0,
               vmax=2,
               origin="lower",
               cmap=plt.cm.RdBu)
    ax1a.axis('equal')
    plt.xticks(np.array([0, bins[1] / 2, bins[1]]) - 0.5, [-.5, 0, .5])
    plt.yticks(np.array([0, bins[2] / 2, bins[2]]) - 0.5, [-.5, 0, .5])
    plt.xlabel("h")
    plt.ylabel("v")

    ax1b = plt.subplot(1, 3, 3)
    plt.imshow(np.min(H, axis=1).T,
               vmin=0,
               vmax=2,
               origin="lower",
               cmap=plt.cm.RdBu)
    ax1b.axis('equal')
    plt.xlabel('theta')
    plt.ylabel("v")
    plt.xticks(np.array([0, bins[0]]) - 0.5, [0, r'$\pi$'])
    plt.yticks(np.array([0, bins[2] / 2, bins[2]]) - 0.5, [-.5, 0, .5])

    ax1c = plt.subplot(1, 3, 1)
    plt.imshow(np.min(H, axis=2),
               vmin=0,
               vmax=2,
               origin="lower",
               cmap=plt.cm.RdBu)
    ax1c.axis('equal')
    plt.ylabel('theta')
    plt.xlabel("h")
    plt.yticks(np.array([0, bins[0]]) - 0.5, [0, r'$\pi$'])
    plt.xticks(np.array([0, bins[1] / 2, bins[1]]) - 0.5, [-.5, 0, .5])

    return H


def plot_trajectories(theta, v, h, t):
    """Plot each trajectory as a function of time in the current figure.

    Plots two subplots in the current figure. The top one shows horizonal
    and vertical position as a function of time and the bottom shows angular
    position as a function of time.

    Returns
    -------
    ax1, ax1b : axes
        Handles to the two axes

    """
    ax1a = plt.subplot(2, 1, 1)
    plt.plot(t, h, 'c--', t, v, 'm.')
    plt.ylabel('position [cm]')
    plt.legend(['h', 'v'])
    plt.ylim([-.5, .5])
    plt.setp(ax1a.get_xticklabels(), visible=False)
    ax1b = plt.subplot(2, 1, 2, sharex=ax1a)
    plt.plot(t, theta % (2 * np.pi) / (2 * np.pi), 'yellow')
    plt.ylabel(r'theta [$2\pi$]')
    plt.xlabel('time [s]')
    plt.ylim([0, 1.])
    return ax1a, ax1b


def plot_cost_convergence(costs, times):
    """Plot a twined plot of cost vs iteration/cumulative-time

    The plot is a semi-log line plot with two lines. One line shows cost as a
    function of iteration (bottom horizontal); one line shows cost as a
    function of cumulative wall-time (top horizontal).

    Parameters
    ----------
    costs : (NUM_ITER, ) array-like
        The objective cost at each iteration.
    times : (NUM_ITER, ) array-like
        The wall-time for each iteration in seconds.

    Returns
    -------
    ax1 : matplotlib.axes._subplots.AxesSubplot
    ax2 : matplotlib.axes._subplots.AxesSubplot
    """
    ax1 = plt.subplot()

    costs = np.asarray(costs)
    alpha = 1.0 / costs.shape[1] if costs.ndim > 1 else 1.0

    color = 'black'
    ax1.semilogy()
    ax1.set_xlabel('iteration', color=color)
    ax1.set_ylabel('objective')
    ax1.plot(costs, linestyle='--', color=color, alpha=alpha)
    ax1.tick_params(axis='x', labelcolor=color)

    ax2 = ax1.twiny()

    color = 'red'
    ax2.set_xlabel('wall-time [s]', color=color)
    ax2.plot(np.cumsum(times), costs, color=color, alpha=alpha)
    ax2.tick_params(axis='x', labelcolor=color)

    return ax1, ax2


def plot_eigen_weights(weights):
    """Plot stacked line plots of probe intensity weights by position."""
    n = weights.shape[-1]

    ax1 = None
    for i in range(0, weights.shape[-1]):
        axi = plt.subplot(n, 1, i + 1, sharey=ax1)
        if i == 0:
            ax1 = axi
        axi.plot(weights[..., i])
        if i < weights.shape[-1] - 1:
            axi.set_xticklabels([])

    axi.set_xlabel('positions')<|MERGE_RESOLUTION|>--- conflicted
+++ resolved
@@ -68,13 +68,8 @@
 
 def complexHSV_to_RGB(img0):
     """Convert a complex valued array to RGB representation.
-<<<<<<< HEAD
     
     Takes a complex valued 2D array, represents the phase as hue,
-=======
-
-    Takes a complex valued array, represents the phase as hue,
->>>>>>> 6e705510
     magnitude as value, and saturation as all ones in a new (..., 3) shaped
     array. This is then converted to the RGB colorspace.
 
@@ -96,7 +91,6 @@
 
     hsv_img = np.ones((*sz, 3), 'float32')
 
-<<<<<<< HEAD
     hsv_img[ ..., 0 ] = np.angle( img0 )     
     hsv_img[ ..., 2 ] = np.abs( img0 )
 
@@ -121,18 +115,6 @@
 
     #==================================
     # convert HSV representation to RGB
-=======
-    # Rescale hue and value to the range [0, 1].
-    hsv_img[..., 0] = np.angle(img0)
-    hsv_img[..., 0] -= np.min(hsv_img[..., 0])
-    hsv_img[..., 0] = hsv_img[..., 0] / (np.finfo(np.float32).eps +
-                                         np.max(hsv_img[..., 0]))
-
-    hsv_img[..., 2] = np.abs(img0)
-    hsv_img[..., 2] -= np.min(hsv_img[..., 2])
-    hsv_img[..., 2] = hsv_img[..., 2] / (np.finfo(np.float32).eps +
-                                         np.max(hsv_img[..., 2]))
->>>>>>> 6e705510
 
     rgb_img = mplcolors.hsv_to_rgb(hsv_img)
 
@@ -152,13 +134,8 @@
     Parameters
     ----------
     img0 : :py:class:`numpy.array`
-<<<<<<< HEAD
         A M0 x N0 complex64 or complex128 numpy array.
     scale_factor : 2 element positive valued float tuple, 
-=======
-        A M0 x N0 complex64 numpy array.
-    scale_factor : 2 element positive valued float tuple,
->>>>>>> 6e705510
         ( horizontal resize/scale, vertical resize/scale  )
     interpolation  : int
         cv.INTER_NEAREST  = 0, cv.INTER_LINEAR = 1
